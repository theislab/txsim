--- conflicted
+++ resolved
@@ -3,15 +3,11 @@
 import anndata as ad
 from typing import List, Dict, Tuple, Optional, Union
 
-<<<<<<< HEAD
-from ._cells_based import _get_cell_density_grid
-from ._self_consistency_metrics import _get_ARI_between_cell_assignments_grid
-=======
-from ._cells_based import _get_cell_density_grid, _get_cell_density_grid_per_celltype, _get_celltype_ratio_grid, _get_spot_uniformity_within_cells_grid
+from ._cells_based import _get_cell_density_grid, _get_number_of_celltypes_grid, _get_cell_density_grid_per_celltype
+from ._cells_based import _get_celltype_ratio_grid, _get_spot_uniformity_within_cells_grid
 from ._spots_based import _get_spot_density_grid
 from ._metrics import _get_knn_mixing_grid, _get_celltype_proportions_grid, _get_relative_expression_similarity_across_genes_grid
->>>>>>> ae08e6fc
-
+from ._self_consistency_metrics import _get_ARI_between_cell_assignments_grid
 
 SUPPORTED_CELL_AND_SPOT_STATISTICS = [
     "cell_density", "spot_density", "cell_density_per_celltype", "celltype_percentage", "number_of_celltypes", 
@@ -160,31 +156,34 @@
     
     # Compute metrics
     out_dict = {}
+    
     if "cell_density" in metrics:
         out_dict["cell_density"] = _get_cell_density_grid(adata_sp, region_range, bins, cells_x_col, cells_y_col)
-<<<<<<< HEAD
+        
     if "number_of_celltypes" in metrics:
-        out_dict["number_of_celltypes"] = _get_number_of_celltypes(adata_sp, region_range, bins, obs_key, cells_x_col, cells_y_col)
-=======
+        out_dict["number_of_celltypes"] = _get_number_of_celltypes_grid(adata_sp, region_range, bins, obs_key, cells_x_col, cells_y_col)
+        
     if "cell_density_per_celltype" in metrics:
         density_grid_dict = _get_cell_density_grid_per_celltype(
             adata_sp, region_range, bins, obs_key, cells_x_col, cells_y_col
         )
         for ct, density_grid in density_grid_dict.items():
             out_dict[f"cell_density_{ct}"] = density_grid
+            
     if "celltype_percentage" in metrics:
         density_grid_dict = _get_celltype_ratio_grid(
             adata_sp, region_range, bins, obs_key, cells_x_col, cells_y_col
         )
         for ct, density_grid in density_grid_dict.items():
             out_dict[f"celltype_percentage_{ct}"] = density_grid
+            
     if "spot_density" in metrics:
         out_dict["spot_density"] = _get_spot_density_grid(adata_sp, region_range, bins, spots_x_col, spots_y_col)
+        
     if "spot_uniformity_within_cells" in metrics:
         out_dict["spot_uniformity_within_cells"] = _get_spot_uniformity_within_cells_grid(
             adata_sp, region_range, bins, cells_x_col, cells_y_col, spots_x_col, spots_y_col
         )
->>>>>>> ae08e6fc
            
     return out_dict, grid_coords
 
@@ -234,7 +233,6 @@
     np.ndarray
         The second element is a numpy array representing the coordinates of the grid used for calculations.
 
-<<<<<<< HEAD
     """
     # set grid_region
     if (grid_region is None) and (adata_sp is None):
@@ -258,8 +256,6 @@
     return out_dict, grid_coords
 
 
-=======
->>>>>>> ae08e6fc
 def self_consistency_metrics(
         adata_sp1: ad.AnnData,
         adata_sp2: ad.AnnData,
@@ -268,11 +264,8 @@
         bin_width: Optional[float] = None,
         n_bins: Optional[List[int]] = None,
         obs_key: str = "celltype",
-<<<<<<< HEAD
         uns_key: str = "spots",
         ann_key: str = "cell_id",
-=======
->>>>>>> ae08e6fc
         cells_x_col: str = "x",
         cells_y_col: str = "y",
         spots_x_col: str = "x",
@@ -307,27 +300,18 @@
         Use either `bin_width` or `n_bins` to define grid cells.
     obs_key : str, default "celltype"
         The column name in adata.obs for the cell type annotations. Must be the same for both datasets.
-<<<<<<< HEAD
-        uns_key : str
+    uns_key : str
         Key where to find the data containing the spots information in both adata.uns
     ann_key : str
         Key where the annotation for teh cell IDs are found in adata.uns[uns_key]
-=======
->>>>>>> ae08e6fc
     cells_x_col : str, default "x"
         The column name in adata.obs for the x-coordinates of cells. Must be the same for both datasets.
     cells_y_col : str, default "y"
         The column name in adata.obs for the y-coordinates of cells. Must be the same for both datasets.
     spots_x_col : str, default "x"
-<<<<<<< HEAD
         The column name in adata.uns[uns_key] for the x-coordinates of spots. Must be the same for both datasets.
     spots_y_col : str, default "y"
         The column name in adata.uns[uns_key] for the y-coordinates of spots. Must be the same for both datasets.
-=======
-        The column name in adata.uns["spots"] for the x-coordinates of spots. Must be the same for both datasets.
-    spots_y_col : str, default "y"
-        The column name in adata.uns["spots"] for the y-coordinates of spots. Must be the same for both datasets.
->>>>>>> ae08e6fc
 
     Returns
     -------
@@ -351,21 +335,14 @@
     
     # Compute metrics
     out_dict = {}
-<<<<<<< HEAD
     if "ARI_cell_assignments" in metrics:
         out_dict["ARI_cell_assignments"] = _get_ARI_between_cell_assignments_grid(
             adata_sp1, adata_sp2, region_range, bins, uns_key, ann_key, spots_x_col, spots_y_col
         )
-=======
-    if "ARI_spot_clusters" in metrics:
-        raise NotImplementedError("ARI_spot_clusters is not yet implemented.")
->>>>>>> ae08e6fc
     if "annotation_similarity" in metrics:
         raise NotImplementedError("annotation_similarity is not yet implemented.")
     
     return out_dict, grid_coords
-<<<<<<< HEAD
-=======
 
 
 def metrics(
@@ -486,8 +463,6 @@
            
     return out_dict, grid_coords
 
->>>>>>> ae08e6fc
 
 #TODO: Implement the following wrapper functions    
-# - tx.local.quality_metrics(adata_sp)
-# - tx.local.metrics(adata_sp, adata_sc)+# - tx.local.quality_metrics(adata_sp)