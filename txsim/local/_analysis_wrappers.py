import numpy as np
import pandas as pd
import anndata as ad
from typing import List, Dict, Tuple, Optional, Union

<<<<<<< HEAD
from ._cells_based import _get_cell_density_grid, _get_summed_cell_area_grid

=======
from ._cells_based import _get_cell_density_grid, _get_number_of_celltypes_grid, _get_cell_density_grid_per_celltype
from ._cells_based import _get_celltype_ratio_grid, _get_spot_uniformity_within_cells_grid
from ._spots_based import _get_spot_density_grid
from ._metrics import _get_knn_mixing_grid, _get_celltype_proportions_grid
from ._metrics import _get_relative_expression_similarity_across_genes_grid
from ._metrics import _get_relative_expression_between_celltypes_grid
from ._self_consistency_metrics import _get_ARI_between_cell_assignments_grid
>>>>>>> b326c24d

SUPPORTED_CELL_AND_SPOT_STATISTICS = [
    "cell_density", "spot_density", "cell_density_per_celltype", "celltype_percentage", "number_of_celltypes", 
    "major_celltype_perc", "summed_cell_area", "spot_uniformity_within_cells"
]
SUPPORTED_IMAGE_FEATURES = []
SUPPORTED_QUALITY_METRICS = []
SUPPORTED_METRICS = [
    "negative_marker_purity_reads", "negative_marker_purity_cells", "knn_mixing", "coexpression_similarity", 
    "relative_expression_similarity_across_genes", "relative_expression_similarity_across_celltypes",
    "celltype_proportions"
]
SUPPORTED_SELF_CONSISTENCY_METRICS = [
    "ARI_cell_assignments", "annotation_similarity"
]



def _convert_metrics_input_to_list(metrics: Union[str, List[str]], supported: List[str]) -> List[str]:
    """Helper function: Convert metrics input to list."""
    
    if metrics == "all":
        metrics = supported
    elif isinstance(metrics, str):
        metrics = [metrics]
    else:
        metrics = list(metrics)
        
    unsupported_metrics = [m for m in metrics if m not in supported]
    assert len(unsupported_metrics) == 0, f"Unsupported metrics: {unsupported_metrics}"
    
    return metrics

def _convert_grid_specification_to_range_and_bins(
        spots: pd.DataFrame,
        grid_region: Optional[List[Union[float, List[float]]]],
        bin_width: Optional[float],
        n_bins: Optional[List[int]],
        spots_x_col: str = "x",
        spots_y_col: str = "y",
    ) -> Tuple[Tuple[Tuple[float, float], Tuple[float, float]], Tuple[int, int]]:
    """Helper function: Convert grid specification to range and bins."""
    
    assert (bin_width is None) != (n_bins is None), "Either bin_width or n_bins must be provided."
    
    if grid_region is None:
        y_min, y_max = spots[spots_y_col].min(), spots[spots_y_col].max()
        x_min, x_max = spots[spots_x_col].min(), spots[spots_x_col].max()
    elif isinstance(grid_region, list) and (len(grid_region) == 2):
        if isinstance(grid_region[0], list) and isinstance(grid_region[1], list):
            y_min, y_max = grid_region[0]
            x_min, x_max = grid_region[1]
        else:
            y_min = x_min = 0
            y_max = grid_region[0]
            x_max = grid_region[1]
            
    if bin_width is not None:
        bins = (int((y_max+1 - y_min) / bin_width), int((x_max+1 - x_min) / bin_width))
    else:
        bins = n_bins
        
    return ((y_min, y_max), (x_min, x_max)), bins
        
def _convert_range_and_bins_to_grid_coordinates(
        range: Tuple[Tuple[float, float], Tuple[float, float]], 
        bins: Tuple[int, int]
    ) -> np.ndarray:
    """Helper function: Convert range and bins to grid coordinates."""
    
    return np.meshgrid(np.linspace(*range[1], bins[1]), np.linspace(*range[0], bins[0]))


#####################
# Wrapper functions #
#####################

def cell_and_spot_statistics(
    adata_sp: ad.AnnData,
    metrics: Union[str, List[str]] = "all",
    grid_region: Optional[List[Union[float, List[float]]]] = None,
    bin_width: Optional[float] = None,
    n_bins: Optional[List[int]] = None,
    obs_key: str = "celltype",
    cells_x_col: str = "x",
    cells_y_col: str = "y",
    spots_x_col: str = "x",
    spots_y_col: str = "y",
) -> Tuple[Dict[str, np.ndarray], np.ndarray]:
    """Compute cell and spot statistics over a spatial grid.

    This function calculates various spatial statistics for cells and spots across a defined grid. 
    It allows customization of the grid and selection of specific metrics for detailed spatial analysis.

    Parameters
    ----------
    adata_sp : AnnData
        Annotated AnnData object containing spatial transcriptomics data. 
        The spots' coordinates should be in adata.uns["spots"][[spots_x_col, spots_y_col]], 
        and the cells' coordinates in adata.obs[[cells_x_col, cells_y_col]]. 
    metrics : str or List[str], default "all"
        The metrics to compute. Specify "all" to compute all available metrics or provide a list of specific metrics. 
        Supported metrics include: ["cell_density", "spot_density", "celltype_density", "number_of_celltypes",
                                    "major_celltype_perc", "summed_cell_area", "spot_uniformity_within_cells"].
    grid_region : List[Union[float, List[float]]], optional
        The spatial domain over which to set the grid. Options include:
        1. [y_max, x_max] (e.g., the shape of the associated DAPI image).
        2. [[y_min, y_max], [x_min, x_max]] (e.g., coordinates of a cropped area -> grid: xy_min <= xy <= xy_max).
        3. None (if None, the grid is inferred from the min and max spots' coordinates).
    bin_width : float, optional
        The width of each grid field. Use either `bin_width` or `n_bins` to define grid cells.
    n_bins : List[int], optional
        The number of bins along the y and x axes, formatted as [ny, nx]. 
        Use either `bin_width` or `n_bins` to define grid cells.
    obs_key : str, default "celltype"
        The column name in adata_sp.obs for the cell type annotations.
    cells_x_col : str, default "x"
        The column name in adata.obs for the x-coordinates of cells.
    cells_y_col : str, default "y"
        The column name in adata.obs for the y-coordinates of cells.
    spots_x_col : str, default "x"
        The column name in adata.uns["spots"] for the x-coordinates of spots.
    spots_y_col : str, default "y"
        The column name in adata.uns["spots"] for the y-coordinates of spots.

    Returns
    -------
    Dict[str, np.ndarray] 
        A tuple containing the calculated statistics. The first element is a dictionary with each metric's name as keys 
        (note that some metrics might be converted to multiple keys, e.g. celltype_density -> celltype_density_Tcells,
        celltype_density_Bcells, ...) and their corresponding numpy arrays as values. 
    np.ndarray
        The second element is a numpy array representing the coordinates of the grid used for calculations.

    """
    
    # Set metrics
    metrics = _convert_metrics_input_to_list(metrics, SUPPORTED_CELL_AND_SPOT_STATISTICS)
    
    # Set grid region
    spots = adata_sp.uns["spots"] if "spots" in adata_sp.uns else None # Some metrics can be run without spots
    region_range, bins = _convert_grid_specification_to_range_and_bins(
        spots, grid_region, bin_width, n_bins, spots_x_col, spots_y_col
    )
    grid_coords = _convert_range_and_bins_to_grid_coordinates(region_range, bins)
    
    # Compute metrics
    out_dict = {}
    
    if "cell_density" in metrics:
        out_dict["cell_density"] = _get_cell_density_grid(adata_sp, region_range, bins, cells_x_col, cells_y_col)
<<<<<<< HEAD
    if "summed_cell_area" in metrics:
        out_dict["summed_cell_area"] = _get_summed_cell_area_grid(
            adata_sp, region_range, bins, area_key="area", cells_x_col=cells_x_col, cells_y_col=cells_y_col
=======
        
    if "number_of_celltypes" in metrics:
        out_dict["number_of_celltypes"] = _get_number_of_celltypes_grid(adata_sp, region_range, bins, obs_key, cells_x_col, cells_y_col)
        
    if "cell_density_per_celltype" in metrics:
        density_grid_dict = _get_cell_density_grid_per_celltype(
            adata_sp, region_range, bins, obs_key, cells_x_col, cells_y_col
        )
        for ct, density_grid in density_grid_dict.items():
            out_dict[f"cell_density_{ct}"] = density_grid
            
    if "celltype_percentage" in metrics:
        density_grid_dict = _get_celltype_ratio_grid(
            adata_sp, region_range, bins, obs_key, cells_x_col, cells_y_col
        )
        for ct, density_grid in density_grid_dict.items():
            out_dict[f"celltype_percentage_{ct}"] = density_grid
            
    if "spot_density" in metrics:
        out_dict["spot_density"] = _get_spot_density_grid(adata_sp, region_range, bins, spots_x_col, spots_y_col)
        
    if "spot_uniformity_within_cells" in metrics:
        out_dict["spot_uniformity_within_cells"] = _get_spot_uniformity_within_cells_grid(
            adata_sp, region_range, bins, cells_x_col, cells_y_col, spots_x_col, spots_y_col
>>>>>>> b326c24d
        )
           
    return out_dict, grid_coords

def image_features(
    image: np.ndarray,
    adata_sp: Optional[ad.AnnData] = None,
    metrics: Union[str, List[str]] = "all",
    grid_region: Optional[List[Union[float, List[float]]]] = None,
    bin_width: Optional[float] = None,
    n_bins: Optional[List[int]] = None,
    spots_x_col: str = "x",
    spots_y_col: str = "y"
) -> Tuple[Dict[str, np.ndarray], np.ndarray]:
    """Compute image features over a spatial grid.

    Parameters
    ----------
    image : NDArray
        read from image of dapi stained cell-nuclei
    adata_sp : AnnData, optional
        Annotated AnnData object containing spatial transcriptomics data. 
        The spots' coordinates should be in adata.uns["spots"][[spots_x_col, spots_y_col]]
    metrics : str or List[str], default "all"
        The metrics to compute. Specify "all" to compute all available metrics or provide a list of specific metrics. 
        Supported metrics include: [TODO]. #NOTE: Add supported metrics
    grid_region : List[Union[float, List[float]]], optional
        The spatial domain over which to set the grid. Options include:
        1. [y_max, x_max] (e.g., the shape of the associated DAPI image).
        2. [[y_min, y_max], [x_min, x_max]] (e.g., coordinates of a cropped area -> grid: xy_min <= xy <= xy_max).
        3. None (if None and adata_sp given, the grid is inferred from the min and max spots' coordinates, if adata_sp not given, the grid is inferred from the shape of image).
    bin_width : float, optional
        The width of each grid field. Use either `bin_width` or `n_bins` to define grid cells.
    n_bins : List[int], optional
        The number of bins along the y and x axes, formatted as [ny, nx]. 
        Use either `bin_width` or `n_bins` to define grid cells.
    spots_x_col : str, default "x"
        The column name in adata.uns["spots"] for the x-coordinates of spots.
    spots_y_col : str, default "y"
        The column name in adata.uns["spots"] for the y-coordinates of spots.

    Returns
    -------
    Dict[str, np.ndarray] 
        A tuple containing the calculated statistics. The first element is a dictionary with each metric's name as keys 
        (note that some metrics might be converted to multiple keys, e.g. celltype_density -> celltype_density_Tcells,
        celltype_density_Bcells, ...) and their corresponding numpy arrays as values. 
    np.ndarray
        The second element is a numpy array representing the coordinates of the grid used for calculations.

    """
    # set grid_region
    if (grid_region is None) and (adata_sp is None):
        grid_region = list(image.shape)
        
    # Set metrics
    metrics = _convert_metrics_input_to_list(metrics, SUPPORTED_IMAGE_FEATURES)

    # Set grid region
    spots = adata_sp.uns["spots"] if "spots" in adata_sp.uns else None # Some metrics can be run without spots
    region_range, bins = _convert_grid_specification_to_range_and_bins(
        spots, grid_region, bin_width, n_bins, spots_x_col, spots_y_col
    )
    grid_coords = _convert_range_and_bins_to_grid_coordinates(region_range, bins)
    
    # Compute metrics
    out_dict = {}
    # if "metric1" in metrics:
    #    out_dict["metric2"] = _get_metric_1(image, region_range, bins)
           
    return out_dict, grid_coords


def self_consistency_metrics(
        adata_sp1: ad.AnnData,
        adata_sp2: ad.AnnData,
        metrics: Union[str, List[str]] = "all",
        grid_region: Optional[List[Union[float, List[float]]]] = None,
        bin_width: Optional[float] = None,
        n_bins: Optional[List[int]] = None,
        obs_key: str = "celltype",
        uns_key: str = "spots",
        ann_key: str = "cell_id",
        cells_x_col: str = "x",
        cells_y_col: str = "y",
        spots_x_col: str = "x",
        spots_y_col: str = "y",
) -> Tuple[Dict[str, np.ndarray], np.ndarray]:
    """Compute similarity statistics for two spatial datasets over a spatial grid.

    This function calculates various spatial statistics for comparing two spatial transcriptomic datasets across a defined grid.
    It allows customization of the grid and selection of specific metrics for detailed spatial analysis.

    Parameters
    ----------
    adata_sp1 : AnnData
        First annotated AnnData object containing spatial transcriptomics data.
        The spots' coordinates should be in adata_sp1.uns["spots"][[spots_x_col, spots_y_col]],
        and the cells' coordinates in adata_sp1.obs[[cells_x_col, cells_y_col]].
    adata_sp2 : AnnData
        Second annotated AnnData object containing spatial transcriptomics data.
        Requirements are the same as for adata_sp1.
    metrics : str or List[str], default "all"
        The metrics to compute. Specify "all" to compute all available metrics or provide a list of specific metrics.
        Supported metrics include: ["ARI_spot_clusters", "annotation_similarity"].
    grid_region : List[Union[float, List[float]]], optional
        The spatial domain over which to set the grid. The same grid is used for both spatial datasets. Options include:
        1. [y_max, x_max] (e.g., the shape of the associated DAPI image).
        2. [[y_min, y_max], [x_min, x_max]] (e.g., coordinates of a cropped area -> grid: xy_min <= xy <= xy_max).
        3. None (if None, the grid is inferred from the min and max spots' coordinates).
    bin_width : float, optional
        The width of each grid field. Use either `bin_width` or `n_bins` to define grid cells.
    n_bins : List[int], optional    
        The number of bins along the y and x axes, formatted as [ny, nx].
        Use either `bin_width` or `n_bins` to define grid cells.
    obs_key : str, default "celltype"
        The column name in adata.obs for the cell type annotations. Must be the same for both datasets.
    uns_key : str
        Key where to find the data containing the spots information in both adata.uns
    ann_key : str
        Key where the annotation for teh cell IDs are found in adata.uns[uns_key]
    cells_x_col : str, default "x"
        The column name in adata.obs for the x-coordinates of cells. Must be the same for both datasets.
    cells_y_col : str, default "y"
        The column name in adata.obs for the y-coordinates of cells. Must be the same for both datasets.
    spots_x_col : str, default "x"
        The column name in adata.uns[uns_key] for the x-coordinates of spots. Must be the same for both datasets.
    spots_y_col : str, default "y"
        The column name in adata.uns[uns_key] for the y-coordinates of spots. Must be the same for both datasets.

    Returns
    -------
    Dict[str, np.ndarray]
        A tuple containing the calculated statistics. The first element is a dictionary with each metric's name as keys
        and their corresponding numpy arrays as values.
    np.ndarray
        The second element is a numpy array representing the coordinates of the grid used for calculations.

    """

    # Set metrics
    metrics = _convert_metrics_input_to_list(metrics, SUPPORTED_SELF_CONSISTENCY_METRICS)

    # Set grid region using the first spatial dataset, but the same grid is used for both datasets
    spots = adata_sp1.uns["spots"] if "spots" in adata_sp1.uns else None  # Some metrics can be run without spots
    region_range, bins = _convert_grid_specification_to_range_and_bins(
        spots, grid_region, bin_width, n_bins, spots_x_col, spots_y_col
    )
    grid_coords = _convert_range_and_bins_to_grid_coordinates(region_range, bins)
    
    # Compute metrics
    out_dict = {}
    if "ARI_cell_assignments" in metrics:
        out_dict["ARI_cell_assignments"] = _get_ARI_between_cell_assignments_grid(
            adata_sp1, adata_sp2, region_range, bins, uns_key, ann_key, spots_x_col, spots_y_col
        )
    if "annotation_similarity" in metrics:
        raise NotImplementedError("annotation_similarity is not yet implemented.")
    
    return out_dict, grid_coords


def metrics(
    adata_sp: ad.AnnData,
    adata_sc: ad.AnnData,
    metrics: Union[str, List[str]] = "all",
    grid_region: Optional[List[Union[float, List[float]]]] = None,
    bin_width: Optional[float] = None,
    n_bins: Optional[List[int]] = None,
    obs_key: str = "celltype",
    cells_x_col: str = "x",
    cells_y_col: str = "y",
    spots_x_col: str = "x",
    spots_y_col: str = "y",
    layer: str = 'lognorm',
    normalization: str = "global",
    contribution: bool = True,
) -> Tuple[Dict[str, np.ndarray], np.ndarray]:
    """Compute similarity metrics between spatial and dissociated data over a spatial grid.

    Parameters
    ----------
    adata_sp : AnnData
        Annotated AnnData object containing spatial transcriptomics data. 
        The spots' coordinates should be in adata.uns["spots"][[spots_x_col, spots_y_col]], 
        and the cells' coordinates in adata.obs[[cells_x_col, cells_y_col]]. 
    adata_sc : AnnData
        Annotated AnnData object containing dissociated single-cell transcriptomics data.
    metrics : str or List[str], default "all"
        The metrics to compute. Specify "all" to compute all available metrics or provide a list of specific metrics. 
        Supported metrics include: [TODO]. #NOTE: Add supported metrics
    grid_region : List[Union[float, List[float]]], optional
        The spatial domain over which to set the grid. Options include:
        1. [y_max, x_max] (e.g., the shape of the associated DAPI image).
        2. [[y_min, y_max], [x_min, x_max]] (e.g., coordinates of a cropped area -> grid: xy_min <= xy <= xy_max).
        3. None (if None, the grid is inferred from the min and max spots' coordinates).
    bin_width : float, optional
        The width of each grid field. Use either `bin_width` or `n_bins` to define grid cells.
    n_bins : List[int], optional
        The number of bins along the y and x axes, formatted as [ny, nx]. 
        Use either `bin_width` or `n_bins` to define grid cells.
    obs_key : str, default "celltype"
        The column name in adata_sp.obs and adata_sc.obs for the cell type annotations.
    cells_x_col : str, default "x"
        The column name in adata.obs for the x-coordinates of cells.
    cells_y_col : str, default "y"
        The column name in adata.obs for the y-coordinates of cells.
    spots_x_col : str, default "x"
        The column name in adata.uns["spots"] for the x-coordinates of spots.
    spots_y_col : str, default "y"
        The column name in adata.uns["spots"] for the y-coordinates of spots.
    layer: str (default: 'lognorm')
        Applicable only for the relative_expression_similarity metrics.
        Layer of ``AnnData`` to use to compute the metric.
    normalization: str (default: "global")
        Applicable only for the relative_expression_similarity metrics.
        The type of normalization to use for computing the metric. If set to "global"'", the entire spatial dataset is used
        for normalization; if set to "local", only the local grid field is used to calculate the normalization factor.
        Can be either "global" or "local".
    contribution: bool (default: True)
        Applicable only for the relative_expression_similarity metrics.
        Set to True to calculate the contribution of each grid field to the overall metric, or False to calculate the metric itself.

    Returns
    -------
    Dict[str, np.ndarray] 
        A tuple containing the calculated metrics. The first element is a dictionary with each metric's name as keys 
        (note that some metrics might be converted to multiple keys, e.g. celltype_density -> celltype_density_Tcells, #TODO: check for example in metrics, otherwise remove
        celltype_density_Bcells, ...) and their corresponding numpy arrays as values. 
    np.ndarray
        Numpy array representing the coordinates of the grid used for calculations.

    """
    
    # Set metrics
    metrics = _convert_metrics_input_to_list(metrics, SUPPORTED_METRICS)
    
    # Set grid region
    spots = adata_sp.uns["spots"] if "spots" in adata_sp.uns else None # Some metrics can be run without spots
    region_range, bins = _convert_grid_specification_to_range_and_bins(
        spots, grid_region, bin_width, n_bins, spots_x_col, spots_y_col
    )
    grid_coords = _convert_range_and_bins_to_grid_coordinates(region_range, bins)
    
    # Compute metrics
    out_dict = {}
    if "negative_marker_purity_reads" in metrics:
        raise NotImplementedError("negative_marker_purity_reads is not yet implemented.")
        #out_dict["negative_marker_purity_reads"] = _get_negative_marker_purity_reads_grid(
        #    adata_sp, adata_sc, ct_key, region_range, bins, cells_x_col, cells_y_col
        #)
    if "negative_marker_purity_cells" in metrics:
        raise NotImplementedError("negative_marker_purity_cells is not yet implemented.")
        #out_dict["negative_marker_purity_cells"] = _get_negative_marker_purity_cells_grid(
        #    adata_sp, adata_sc, ct_key, region_range, bins, cells_x_col, cells_y_col
        #)
    if "knn_mixing" in metrics:
        out_dict["knn_mixing"] = _get_knn_mixing_grid(
            adata_sp.copy(), adata_sc.copy(), region_range, bins, obs_key, cells_x_col, cells_y_col)
    if "coexpression_similarity" in metrics:
        raise NotImplementedError("coexpression_similarity is not yet implemented.")
        #out_dict["coexpression_similarity"] = _get_coexpression_similarity_grid(adata_sp, adata_sc, ct_key, region_range, bins, cells_x_col, cells_y_col)
    if "relative_expression_similarity_across_genes" in metrics:
        out_dict["relative_expression_similarity_across_genes"] = _get_relative_expression_similarity_across_genes_grid(
            adata_sp, adata_sc, region_range, bins, obs_key, layer, cells_x_col, cells_y_col, normalization,
            contribution
        )
    if "relative_expression_similarity_across_celltypes" in metrics:
        out_dict["relative_expression_similarity_across_celltypes"] = _get_relative_expression_between_celltypes_grid(
            adata_sp, adata_sc, region_range, bins, obs_key, layer, cells_x_col, cells_y_col, normalization, 
            contribution
        )
    if "celltype_proportions" in metrics:
        out_dict["celltype_proportions_abs_diff"] = _get_celltype_proportions_grid(
            adata_sp.copy(), adata_sc.copy(), region_range, bins, abs_score=True,
            obs_key=obs_key, cells_x_col=cells_x_col, cells_y_col=cells_y_col)
        out_dict["celltype_proportions_diff"] = _get_celltype_proportions_grid(
            adata_sp.copy(), adata_sc.copy(), region_range, bins, abs_score=False,
            obs_key=obs_key, cells_x_col=cells_x_col, cells_y_col=cells_y_col)
           
    return out_dict, grid_coords


#TODO: Implement the following wrapper functions    
# - tx.local.quality_metrics(adata_sp)<|MERGE_RESOLUTION|>--- conflicted
+++ resolved
@@ -3,18 +3,14 @@
 import anndata as ad
 from typing import List, Dict, Tuple, Optional, Union
 
-<<<<<<< HEAD
-from ._cells_based import _get_cell_density_grid, _get_summed_cell_area_grid
-
-=======
 from ._cells_based import _get_cell_density_grid, _get_number_of_celltypes_grid, _get_cell_density_grid_per_celltype
-from ._cells_based import _get_celltype_ratio_grid, _get_spot_uniformity_within_cells_grid
+from ._cells_based import _get_celltype_ratio_grid, _get_spot_uniformity_within_cells_grid, _get_summed_cell_area_grid
 from ._spots_based import _get_spot_density_grid
 from ._metrics import _get_knn_mixing_grid, _get_celltype_proportions_grid
 from ._metrics import _get_relative_expression_similarity_across_genes_grid
 from ._metrics import _get_relative_expression_between_celltypes_grid
 from ._self_consistency_metrics import _get_ARI_between_cell_assignments_grid
->>>>>>> b326c24d
+from ._self_consistency_metrics import _get_spots_based_annotation_similarity_grid
 
 SUPPORTED_CELL_AND_SPOT_STATISTICS = [
     "cell_density", "spot_density", "cell_density_per_celltype", "celltype_percentage", "number_of_celltypes", 
@@ -166,14 +162,16 @@
     
     if "cell_density" in metrics:
         out_dict["cell_density"] = _get_cell_density_grid(adata_sp, region_range, bins, cells_x_col, cells_y_col)
-<<<<<<< HEAD
+        
     if "summed_cell_area" in metrics:
         out_dict["summed_cell_area"] = _get_summed_cell_area_grid(
             adata_sp, region_range, bins, area_key="area", cells_x_col=cells_x_col, cells_y_col=cells_y_col
-=======
+        )
         
     if "number_of_celltypes" in metrics:
-        out_dict["number_of_celltypes"] = _get_number_of_celltypes_grid(adata_sp, region_range, bins, obs_key, cells_x_col, cells_y_col)
+        out_dict["number_of_celltypes"] = _get_number_of_celltypes_grid(
+            adata_sp, region_range, bins, obs_key, cells_x_col, cells_y_col
+        )
         
     if "cell_density_per_celltype" in metrics:
         density_grid_dict = _get_cell_density_grid_per_celltype(
@@ -195,7 +193,6 @@
     if "spot_uniformity_within_cells" in metrics:
         out_dict["spot_uniformity_within_cells"] = _get_spot_uniformity_within_cells_grid(
             adata_sp, region_range, bins, cells_x_col, cells_y_col, spots_x_col, spots_y_col
->>>>>>> b326c24d
         )
            
     return out_dict, grid_coords
@@ -279,6 +276,7 @@
         obs_key: str = "celltype",
         uns_key: str = "spots",
         ann_key: str = "cell_id",
+        spots_ct_key: str = "celltype",
         cells_x_col: str = "x",
         cells_y_col: str = "y",
         spots_x_col: str = "x",
@@ -317,6 +315,8 @@
         Key where to find the data containing the spots information in both adata.uns
     ann_key : str
         Key where the annotation for teh cell IDs are found in adata.uns[uns_key]
+    spots_ct_key : str
+        The column name in adata.uns[uns_key] for the cell type annotations. Must be the same for both datasets.
     cells_x_col : str, default "x"
         The column name in adata.obs for the x-coordinates of cells. Must be the same for both datasets.
     cells_y_col : str, default "y"
@@ -353,7 +353,9 @@
             adata_sp1, adata_sp2, region_range, bins, uns_key, ann_key, spots_x_col, spots_y_col
         )
     if "annotation_similarity" in metrics:
-        raise NotImplementedError("annotation_similarity is not yet implemented.")
+        out_dict["annotation_similarity"] = _get_spots_based_annotation_similarity_grid(
+            adata_sp1, adata_sp2, region_range, bins, uns_key, spots_ct_key, spots_x_col, spots_y_col
+        )
     
     return out_dict, grid_coords
 
