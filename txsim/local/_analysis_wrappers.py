--- conflicted
+++ resolved
@@ -157,13 +157,6 @@
     out_dict = {}
     if "cell_density" in metrics:
         out_dict["cell_density"] = _get_cell_density_grid(adata_sp, region_range, bins, cells_x_col, cells_y_col)
-<<<<<<< HEAD
-
-    if "spot_uniformity_within_cells" in metrics and "spots" in adata_sp.uns:
-        out_dict["spot_uniformity_within_cells"] = _get_spot_uniformity_within_cells_grid(adata_sp, region_range, bins,
-                                                                                          cells_x_col, cells_y_col,
-                                                                                          spots_x_col, spots_y_col)
-=======
     if "cell_density_per_celltype" in metrics:
         density_grid_dict = _get_cell_density_grid_per_celltype(
             adata_sp, region_range, bins, obs_key, cells_x_col, cells_y_col
@@ -178,7 +171,10 @@
             out_dict[f"celltype_percentage_{ct}"] = density_grid
     if "spot_density" in metrics:
         out_dict["spot_density"] = _get_spot_density_grid(adata_sp, region_range, bins, spots_x_col, spots_y_col)
->>>>>>> 2691c71d
+    if "spot_uniformity_within_cells" in metrics:
+        out_dict["spot_uniformity_within_cells"] = _get_spot_uniformity_within_cells_grid(
+            adata_sp, region_range, bins, cells_x_col, cells_y_col, spots_x_col, spots_y_col
+        )
            
     return out_dict, grid_coords
 
