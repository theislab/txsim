import numpy as np
import pandas as pd
import anndata as ad
from typing import List, Dict, Tuple, Optional, Union

<<<<<<< HEAD
from ._cells_based import _get_cell_density_grid, _get_cell_density_grid_per_celltype, _get_celltype_ratio_grid
=======
from ._cells_based import _get_cell_density_grid
from ._spots_based import _get_spot_density_grid
from ._metrics import _get_knn_mixing_grid
>>>>>>> e1874f91


SUPPORTED_CELL_AND_SPOT_STATISTICS = [
    "cell_density", "spot_density", "cell_density_per_celltype", "celltype_percentage", "number_of_celltypes", 
    "major_celltype_perc", "summed_cell_area", "spot_uniformity_within_cells"
]
SUPPORTED_IMAGE_FEATURES = []
SUPPORTED_QUALITY_METRICS = []
SUPPORTED_METRICS = [
    "negative_marker_purity_reads", "negative_marker_purity_cells", "knn_mixing", "coexpression_similarity", 
    "relative_expression_similarity_across_genes", "relative_expression_similarity_across_celltypes",
]
SUPPORTED_SELF_CONSISTENCY_METRICS = [
    "ARI_spot_clusters", "annotation_similarity" 
]



def _convert_metrics_input_to_list(metrics: Union[str, List[str]], supported: List[str]) -> List[str]:
    """Helper function: Convert metrics input to list."""
    
    if metrics == "all":
        metrics = supported
    elif isinstance(metrics, str):
        metrics = [metrics]
    else:
        metrics = list(metrics)
        
    unsupported_metrics = [m for m in metrics if m not in supported]
    assert len(unsupported_metrics) == 0, f"Unsupported metrics: {unsupported_metrics}"
    
    return metrics

def _convert_grid_specification_to_range_and_bins(
        spots: pd.DataFrame,
        grid_region: Optional[List[Union[float, List[float]]]],
        bin_width: Optional[float],
        n_bins: Optional[List[int]],
        spots_x_col: str = "x",
        spots_y_col: str = "y",
    ) -> Tuple[Tuple[Tuple[float, float], Tuple[float, float]], Tuple[int, int]]:
    """Helper function: Convert grid specification to range and bins."""
    
    assert (bin_width is None) != (n_bins is None), "Either bin_width or n_bins must be provided."
    
    if grid_region is None:
        y_min, y_max = spots[spots_y_col].min(), spots[spots_y_col].max()
        x_min, x_max = spots[spots_x_col].min(), spots[spots_x_col].max()
    elif isinstance(grid_region, list) and (len(grid_region) == 2):
        if isinstance(grid_region[0], list) and isinstance(grid_region[1], list):
            y_min, y_max = grid_region[0]
            x_min, x_max = grid_region[1]
        else:
            y_min = x_min = 0
            y_max = grid_region[0]
            x_max = grid_region[1]
            
    if bin_width is not None:
        bins = (int((y_max+1 - y_min) / bin_width), int((x_max+1 - x_min) / bin_width))
    else:
        bins = n_bins
        
    return ((y_min, y_max), (x_min, x_max)), bins
        
def _convert_range_and_bins_to_grid_coordinates(
        range: Tuple[Tuple[float, float], Tuple[float, float]], 
        bins: Tuple[int, int]
    ) -> np.ndarray:
    """Helper function: Convert range and bins to grid coordinates."""
    
    return np.meshgrid(np.linspace(*range[1], bins[1]), np.linspace(*range[0], bins[0]))


#####################
# Wrapper functions #
#####################

def cell_and_spot_statistics(
    adata_sp: ad.AnnData,
    metrics: Union[str, List[str]] = "all",
    grid_region: Optional[List[Union[float, List[float]]]] = None,
    bin_width: Optional[float] = None,
    n_bins: Optional[List[int]] = None,
    obs_key: str = "celltype",
    cells_x_col: str = "x",
    cells_y_col: str = "y",
    spots_x_col: str = "x",
    spots_y_col: str = "y",
) -> Tuple[Dict[str, np.ndarray], np.ndarray]:
    """Compute cell and spot statistics over a spatial grid.

    This function calculates various spatial statistics for cells and spots across a defined grid. 
    It allows customization of the grid and selection of specific metrics for detailed spatial analysis.

    Parameters
    ----------
    adata_sp : AnnData
        Annotated AnnData object containing spatial transcriptomics data. 
        The spots' coordinates should be in adata.uns["spots"][[spots_x_col, spots_y_col]], 
        and the cells' coordinates in adata.obs[[cells_x_col, cells_y_col]]. 
    metrics : str or List[str], default "all"
        The metrics to compute. Specify "all" to compute all available metrics or provide a list of specific metrics. 
        Supported metrics include: ["cell_density", "spot_density", "celltype_density", "number_of_celltypes",
                                    "major_celltype_perc", "summed_cell_area", "spot_uniformity_within_cells"].
    grid_region : List[Union[float, List[float]]], optional
        The spatial domain over which to set the grid. Options include:
        1. [y_max, x_max] (e.g., the shape of the associated DAPI image).
        2. [[y_min, y_max], [x_min, x_max]] (e.g., coordinates of a cropped area -> grid: xy_min <= xy <= xy_max).
        3. None (if None, the grid is inferred from the min and max spots' coordinates).
    bin_width : float, optional
        The width of each grid field. Use either `bin_width` or `n_bins` to define grid cells.
    n_bins : List[int], optional
        The number of bins along the y and x axes, formatted as [ny, nx]. 
        Use either `bin_width` or `n_bins` to define grid cells.
    obs_key : str, default "celltype"
        The column name in adata_sp.obs for the cell type annotations.
    cells_x_col : str, default "x"
        The column name in adata.obs for the x-coordinates of cells.
    cells_y_col : str, default "y"
        The column name in adata.obs for the y-coordinates of cells.
    spots_x_col : str, default "x"
        The column name in adata.uns["spots"] for the x-coordinates of spots.
    spots_y_col : str, default "y"
        The column name in adata.uns["spots"] for the y-coordinates of spots.

    Returns
    -------
    Dict[str, np.ndarray] 
        A tuple containing the calculated statistics. The first element is a dictionary with each metric's name as keys 
        (note that some metrics might be converted to multiple keys, e.g. celltype_density -> celltype_density_Tcells,
        celltype_density_Bcells, ...) and their corresponding numpy arrays as values. 
    np.ndarray
        The second element is a numpy array representing the coordinates of the grid used for calculations.

    """
    
    # Set metrics
    metrics = _convert_metrics_input_to_list(metrics, SUPPORTED_CELL_AND_SPOT_STATISTICS)
    
    # Set grid region
    spots = adata_sp.uns["spots"] if "spots" in adata_sp.uns else None # Some metrics can be run without spots
    region_range, bins = _convert_grid_specification_to_range_and_bins(
        spots, grid_region, bin_width, n_bins, spots_x_col, spots_y_col
    )
    grid_coords = _convert_range_and_bins_to_grid_coordinates(region_range, bins)
    
    # Compute metrics
    out_dict = {}
    if "cell_density" in metrics:
        out_dict["cell_density"] = _get_cell_density_grid(adata_sp, region_range, bins, cells_x_col, cells_y_col)
<<<<<<< HEAD
    if "cell_density_per_celltype" in metrics:
        density_grid_dict = _get_cell_density_grid_per_celltype(
            adata_sp, region_range, bins, obs_key, cells_x_col, cells_y_col
        )
        for ct, density_grid in density_grid_dict.items():
            out_dict[f"cell_density_{ct}"] = density_grid
    if "celltype_percentage" in metrics:
        density_grid_dict = _get_celltype_ratio_grid(
            adata_sp, region_range, bins, obs_key, cells_x_col, cells_y_col
        )
        for ct, density_grid in density_grid_dict.items():
            out_dict[f"celltype_percentage_{ct}"] = density_grid
            
=======
    if "spot_density" in metrics:
        out_dict["spot_density"] = _get_spot_density_grid(adata_sp, region_range, bins, spots_x_col, spots_y_col)
>>>>>>> e1874f91
           
    return out_dict, grid_coords


def self_consistency_metrics(
        adata_sp1: ad.AnnData,
        adata_sp2: ad.AnnData,
        metrics: Union[str, List[str]] = "all",
        grid_region: Optional[List[Union[float, List[float]]]] = None,
        bin_width: Optional[float] = None,
        n_bins: Optional[List[int]] = None,
        obs_key: str = "celltype",
        cells_x_col: str = "x",
        cells_y_col: str = "y",
        spots_x_col: str = "x",
        spots_y_col: str = "y",
) -> Tuple[Dict[str, np.ndarray], np.ndarray]:
    """Compute similarity statistics for two spatial datasets over a spatial grid.

    This function calculates various spatial statistics for comparing two spatial transcriptomic datasets across a defined grid.
    It allows customization of the grid and selection of specific metrics for detailed spatial analysis.

    Parameters
    ----------
    adata_sp1 : AnnData
        First annotated AnnData object containing spatial transcriptomics data.
        The spots' coordinates should be in adata_sp1.uns["spots"][[spots_x_col, spots_y_col]],
        and the cells' coordinates in adata_sp1.obs[[cells_x_col, cells_y_col]].
    adata_sp2 : AnnData
        Second annotated AnnData object containing spatial transcriptomics data.
        Requirements are the same as for adata_sp1.
    metrics : str or List[str], default "all"
        The metrics to compute. Specify "all" to compute all available metrics or provide a list of specific metrics.
        Supported metrics include: ["ARI_spot_clusters", "annotation_similarity"].
    grid_region : List[Union[float, List[float]]], optional
        The spatial domain over which to set the grid. The same grid is used for both spatial datasets. Options include:
        1. [y_max, x_max] (e.g., the shape of the associated DAPI image).
        2. [[y_min, y_max], [x_min, x_max]] (e.g., coordinates of a cropped area -> grid: xy_min <= xy <= xy_max).
        3. None (if None, the grid is inferred from the min and max spots' coordinates).
    bin_width : float, optional
        The width of each grid field. Use either `bin_width` or `n_bins` to define grid cells.
    n_bins : List[int], optional    
        The number of bins along the y and x axes, formatted as [ny, nx].
        Use either `bin_width` or `n_bins` to define grid cells.
    obs_key : str, default "celltype"
        The column name in adata.obs for the cell type annotations. Must be the same for both datasets.
    cells_x_col : str, default "x"
        The column name in adata.obs for the x-coordinates of cells. Must be the same for both datasets.
    cells_y_col : str, default "y"
        The column name in adata.obs for the y-coordinates of cells. Must be the same for both datasets.
    spots_x_col : str, default "x"
        The column name in adata.uns["spots"] for the x-coordinates of spots. Must be the same for both datasets.
    spots_y_col : str, default "y"
        The column name in adata.uns["spots"] for the y-coordinates of spots. Must be the same for both datasets.

    Returns
    -------
    Dict[str, np.ndarray]
        A tuple containing the calculated statistics. The first element is a dictionary with each metric's name as keys
        and their corresponding numpy arrays as values.
    np.ndarray
        The second element is a numpy array representing the coordinates of the grid used for calculations.

    """

    # Set metrics
    metrics = _convert_metrics_input_to_list(metrics, SUPPORTED_SELF_CONSISTENCY_METRICS)

    # Set grid region using the first spatial dataset, but the same grid is used for both datasets
    spots = adata_sp1.uns["spots"] if "spots" in adata_sp1.uns else None  # Some metrics can be run without spots
    region_range, bins = _convert_grid_specification_to_range_and_bins(
        spots, grid_region, bin_width, n_bins, spots_x_col, spots_y_col
    )
    grid_coords = _convert_range_and_bins_to_grid_coordinates(region_range, bins)
    
    # Compute metrics
    out_dict = {}
    if "ARI_spot_clusters" in metrics:
        raise NotImplementedError("ARI_spot_clusters is not yet implemented.")
    if "annotation_similarity" in metrics:
        raise NotImplementedError("annotation_similarity is not yet implemented.")
    
    return out_dict, grid_coords


def metrics(
    adata_sp: ad.AnnData,
    adata_sc: ad.AnnData,
    metrics: Union[str, List[str]] = "all",
    grid_region: Optional[List[Union[float, List[float]]]] = None,
    bin_width: Optional[float] = None,
    n_bins: Optional[List[int]] = None,
    obs_key: str = "celltype",
    cells_x_col: str = "x",
    cells_y_col: str = "y",
    spots_x_col: str = "x",
    spots_y_col: str = "y",
) -> Tuple[Dict[str, np.ndarray], np.ndarray]:
    """Compute similarity metrics between spatial and dissociated data over a spatial grid.

    Parameters
    ----------
    adata_sp : AnnData
        Annotated AnnData object containing spatial transcriptomics data. 
        The spots' coordinates should be in adata.uns["spots"][[spots_x_col, spots_y_col]], 
        and the cells' coordinates in adata.obs[[cells_x_col, cells_y_col]]. 
    adata_sc : AnnData
        Annotated AnnData object containing dissociated single-cell transcriptomics data.
    metrics : str or List[str], default "all"
        The metrics to compute. Specify "all" to compute all available metrics or provide a list of specific metrics. 
        Supported metrics include: [TODO]. #NOTE: Add supported metrics
    grid_region : List[Union[float, List[float]]], optional
        The spatial domain over which to set the grid. Options include:
        1. [y_max, x_max] (e.g., the shape of the associated DAPI image).
        2. [[y_min, y_max], [x_min, x_max]] (e.g., coordinates of a cropped area -> grid: xy_min <= xy <= xy_max).
        3. None (if None, the grid is inferred from the min and max spots' coordinates).
    bin_width : float, optional
        The width of each grid field. Use either `bin_width` or `n_bins` to define grid cells.
    n_bins : List[int], optional
        The number of bins along the y and x axes, formatted as [ny, nx]. 
        Use either `bin_width` or `n_bins` to define grid cells.
    obs_key : str, default "celltype"
        The column name in adata_sp.obs and adata_sc.obs for the cell type annotations.
    cells_x_col : str, default "x"
        The column name in adata.obs for the x-coordinates of cells.
    cells_y_col : str, default "y"
        The column name in adata.obs for the y-coordinates of cells.
    spots_x_col : str, default "x"
        The column name in adata.uns["spots"] for the x-coordinates of spots.
    spots_y_col : str, default "y"
        The column name in adata.uns["spots"] for the y-coordinates of spots.

    Returns
    -------
    Dict[str, np.ndarray] 
        A tuple containing the calculated metrics. The first element is a dictionary with each metric's name as keys 
        (note that some metrics might be converted to multiple keys, e.g. celltype_density -> celltype_density_Tcells, #TODO: check for example in metrics, otherwise remove
        celltype_density_Bcells, ...) and their corresponding numpy arrays as values. 
    np.ndarray
        Numpy array representing the coordinates of the grid used for calculations.

    """
    
    # Set metrics
    metrics = _convert_metrics_input_to_list(metrics, SUPPORTED_METRICS)
    
    # Set grid region
    spots = adata_sp.uns["spots"] if "spots" in adata_sp.uns else None # Some metrics can be run without spots
    region_range, bins = _convert_grid_specification_to_range_and_bins(
        spots, grid_region, bin_width, n_bins, spots_x_col, spots_y_col
    )
    grid_coords = _convert_range_and_bins_to_grid_coordinates(region_range, bins)
    
    # Compute metrics
    out_dict = {}
    if "negative_marker_purity_reads" in metrics:
        raise NotImplementedError("negative_marker_purity_reads is not yet implemented.")
        #out_dict["negative_marker_purity_reads"] = _get_negative_marker_purity_reads_grid(
        #    adata_sp, adata_sc, ct_key, region_range, bins, cells_x_col, cells_y_col
        #)
    if "negative_marker_purity_cells" in metrics:
        raise NotImplementedError("negative_marker_purity_cells is not yet implemented.")
        #out_dict["negative_marker_purity_cells"] = _get_negative_marker_purity_cells_grid(
        #    adata_sp, adata_sc, ct_key, region_range, bins, cells_x_col, cells_y_col
        #)
    if "knn_mixing" in metrics:
        out_dict["knn_mixing"] = _get_knn_mixing_grid(
            adata_sp.copy(), adata_sc.copy(), region_range, bins, obs_key, cells_x_col, cells_y_col)
    if "coexpression_similarity" in metrics:
        raise NotImplementedError("coexpression_similarity is not yet implemented.")
        #out_dict["coexpression_similarity"] = _get_coexpression_similarity_grid(adata_sp, adata_sc, ct_key, region_range, bins, cells_x_col, cells_y_col)
    if "relative_expression_similarity_across_genes" in metrics:
        raise NotImplementedError("relative_expression_similarity_across_genes is not yet implemented.")
        #out_dict["relative_expression_similarity_across_genes"] = _get_relative_expression_similarity_across_genes_grid(
        #    adata_sp, adata_sc, ct_key, region_range, bins, cells_x_col, cells_y_col
        #)
    if "relative_expression_similarity_across_celltypes" in metrics:
        raise NotImplementedError("relative_expression_similarity_across_celltypes is not yet implemented.")
        #out_dict["relative_expression_similarity_across_celltypes"] = _get_relative_expression_similarity_across_celltypes_grid(
        #    adata_sp, adata_sc, ct_key, region_range, bins, cells_x_col, cells_y_col
        #)
           
    return out_dict, grid_coords


#TODO: Implement the following wrapper functions    
# - tx.local.image_features(image, adata_sp=None) # adata_sp needs to be given if grid_region is None
# - tx.local.quality_metrics(adata_sp)
# - tx.local.metrics(adata_sp, adata_sc)<|MERGE_RESOLUTION|>--- conflicted
+++ resolved
@@ -3,13 +3,9 @@
 import anndata as ad
 from typing import List, Dict, Tuple, Optional, Union
 
-<<<<<<< HEAD
 from ._cells_based import _get_cell_density_grid, _get_cell_density_grid_per_celltype, _get_celltype_ratio_grid
-=======
-from ._cells_based import _get_cell_density_grid
 from ._spots_based import _get_spot_density_grid
 from ._metrics import _get_knn_mixing_grid
->>>>>>> e1874f91
 
 
 SUPPORTED_CELL_AND_SPOT_STATISTICS = [
@@ -160,7 +156,6 @@
     out_dict = {}
     if "cell_density" in metrics:
         out_dict["cell_density"] = _get_cell_density_grid(adata_sp, region_range, bins, cells_x_col, cells_y_col)
-<<<<<<< HEAD
     if "cell_density_per_celltype" in metrics:
         density_grid_dict = _get_cell_density_grid_per_celltype(
             adata_sp, region_range, bins, obs_key, cells_x_col, cells_y_col
@@ -173,11 +168,8 @@
         )
         for ct, density_grid in density_grid_dict.items():
             out_dict[f"celltype_percentage_{ct}"] = density_grid
-            
-=======
     if "spot_density" in metrics:
         out_dict["spot_density"] = _get_spot_density_grid(adata_sp, region_range, bins, spots_x_col, spots_y_col)
->>>>>>> e1874f91
            
     return out_dict, grid_coords
 
