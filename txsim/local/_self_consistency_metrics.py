--- conflicted
+++ resolved
@@ -1,49 +1,3 @@
-<<<<<<< HEAD
-def calc_annotation_similarity(adata_sp1: ad, adata_sp2: ad, region_range=None):
-    # Convert AnnData object to DataFrame
-    adata1_spots = adata_sp1.uns['spots'].copy()
-    adata2_spots = adata_sp2.uns['spots'].copy()
-
-    # Filter spots based on region_range
-    if region_range is not None:
-        x_min, x_max = region_range[0]
-        y_min, y_max = region_range[1]
-        # Filter spots based on x and y coordinates within the specified range
-        adata1_spots = adata1_spots[(adata1_spots['x'] >= x_min) & (adata1_spots['x'] <= x_max) &
-                                     (adata1_spots['y'] >= y_min) & (adata1_spots['y'] <= y_max)]
-        adata2_spots = adata2_spots[(adata2_spots['x'] >= x_min) & (adata2_spots['x'] <= x_max) &
-                                     (adata2_spots['y'] >= y_min) & (adata2_spots['y'] <= y_max)]
-
-    # Get indices of spots present in both adata1 and adata2
-    common_indices = adata1_spots.index.intersection(adata2_spots.index)
-    # Create temporary copy of cell_id -> celltype dictionary, and add "None" value
-    temp_cell_dict1 = adata1_spots[['cell_id','celltype']].set_index('cell_id')['celltype'].copy()
-    temp_cell_dict1.loc[np.nan] = 'None_1'
-    temp_cell_dict2 = adata2_spots[['cell_id','celltype']].set_index('cell_id')['celltype'].copy()
-    temp_cell_dict2.loc[np.nan] = 'None_2'
-
-    # Use the common indices to get cell types from the dictionaries
-    common_cell_ids = adata1_spots.loc[common_indices]['cell_id'].values
-
-    celltypes1 = temp_cell_dict1.loc[common_cell_ids].values
-    celltypes2 = temp_cell_dict2.loc[common_cell_ids].values
-
-
-    # Calculate similarity
-    similarity = np.mean(celltypes1 == celltypes2)
-    return similarity
-
-def _get_ARI_spot_clusters(
-    adata_sp1: ad.AnnData,
-    adata_sp2: ad.AnnData,
-    region_range: Tuple[Tuple[float, float], Tuple[float, float]],
-    bins: Tuple[int, int],
-    spots_x_col: str = "x",
-    spots_y_col: str = "y",
-):
-    ''' Calculate ...(?)
-    Parameters
-=======
 import numpy as np
 import pandas as pd
 import anndata as ad
@@ -68,7 +22,6 @@
     ''' Calculate the Adjusted Rand Index (ARI) between two assignments of cell ids to spots for every bin
     
      Parameters
->>>>>>> b326c24d
     ----------
     adata_sp1 : AnnData
         Annotated ``AnnData`` object with counts from spatial data and spots from clustering1
@@ -86,49 +39,11 @@
         The column name in adata.uns[uns_key] for the x-coordinates of spots. Must be the same for both datasets.
     spots_y_col : str, default "y"
         The column name in adata.uns[uns_key] for the y-coordinates of spots. Must be the same for both datasets.
-<<<<<<< HEAD
-    pipeline_output : float, optional
-        Boolean for whether to use the function in the pipeline or not
-=======
         
->>>>>>> b326c24d
     Returns
     -------
     ARI_per_bins : float
         Adjusted rand Index for every bin
-<<<<<<< HEAD
-        Increase in proportion of positive cells assigned in spatial data to pairs of genes-celltyes with no/very low expression in scRNAseq
-    '''
-    # dataframes of uns restricted to region_range
-    df1 = adata_sp1.uns['spots'][((adata_sp1.uns['spots'][spots_y_col] >= region_range[0][0])&(adata_sp1.uns['spots'][spots_y_col] <= region_range[0][1]))&
-                                 ((adata_sp1.uns['spots'][spots_x_col] >= region_range[1][0])&(adata_sp1.uns['spots'][spots_x_col] <= region_range[1][1]))]
-    df2 = adata_sp2.uns['spots'][((adata_sp1.uns['spots'][spots_y_col] >= region_range[0][0])&(adata_sp1.uns['spots'][spots_y_col] <= region_range[0][1]))&
-                                 ((adata_sp1.uns['spots'][spots_x_col] >= region_range[1][0])&(adata_sp1.uns['spots'][spots_x_col] <= region_range[1][1]))]
-    # assign bin to each xy coordinate and save in adata.uns
-    adata_sp1.uns['spots']["bin_y"] = pd.cut(adata_sp1.uns['spots'][spots_y_col], bins=bins[0], labels=False)
-    adata_sp1.uns['spots']["bin_x"] = pd.cut(adata_sp1.uns['spots'][spots_x_col], bins=bins[1], labels=False)
-    adata_sp2.uns['spots']["bin_y"] = pd.cut(adata_sp2.uns['spots'][spots_y_col], bins=bins[0], labels=False)
-    adata_sp2.uns['spots']["bin_x"] = pd.cut(adata_sp2.uns['spots'][spots_x_col], bins=bins[1], labels=False)
-    df1 = adata_sp1.uns['spots']
-    df2 = adata_sp2.uns['spots']
-    assert (len(df1)==len(df2)), "AnnData Objects do not have the same number of genes in the specified region."
-    # group by bins
-    df1 = df1.groupby(["bin_y", "bin_x"])['celltype']
-    df2 = df2.groupby(["bin_y", "bin_x"])['celltype']
-    # new Dataframe, size as bins
-    annotation_similarity_per_bins = np.zeros(bins, float)
-
-    #TODO: "ARI_spot_clusters", "annotation_similarity" 
-    # calculate ARI for every bin
-    for (y, x), group1 in df1:
-        group2 = df2.get_group((y, x))
-        c1 = group1.values
-        c2 = group2.values
-        annotation_similarity_per_bins[y, x] = np.mean(c1 == c2)
-
-    return annotation_similarity_per_bins
-#TODO: "ARI_spot_clusters", "annotation_similarity" 
-=======
         
     '''
     
@@ -159,4 +74,65 @@
         ARI_per_bin[y, x] = sklearn.metrics.adjusted_rand_score(c1, c2)
 
     return ARI_per_bin
->>>>>>> b326c24d
+
+
+def _get_spots_based_annotation_similarity_grid(
+    adata_sp1: ad.AnnData,
+    adata_sp2: ad.AnnData,
+    region_range: Tuple[Tuple[float, float], Tuple[float, float]],
+    bins: Tuple[int, int],
+    uns_key: str = "spots",
+    ct_key: str = "celltype",
+    spots_x_col: str = "x",
+    spots_y_col: str = "y",
+) -> np.ndarray:
+    ''' Calculate for every bin the similarity of cell type annotations on spots level
+    
+    Parameters
+    ----------
+    adata_sp1 : AnnData
+        Annotated ``AnnData`` object with counts from spatial data and spots from clustering1
+    adata_sp2 : AnnData
+        Annotated ``AnnData`` object with counts from spatial data and spots from clustering2
+    region_range : Tuple[Tuple[float, float], Tuple[float, float]]
+        The range of the grid is specified as ((y_min, y_max), (x_min, x_max)).
+    bins : Tuple[int, int]
+        The number of bins along the y and x axes, formatted as (ny, nx).
+    uns_key : str
+        Key of adata.uns for the spots table.
+    ct_key : str
+        Column in adata.uns[uns_key] containing the cell type annotations.
+    spots_x_col : str, default "x"
+        The column name in adata.uns[uns_key] for the x-coordinates of spots. Must be the same for both datasets.
+    spots_y_col : str, default "y"
+        The column name in adata.uns[uns_key] for the y-coordinates of spots. Must be the same for both datasets.
+    pipeline_output : float, optional
+        Boolean for whether to use the function in the pipeline or not
+        
+    Returns
+    -------
+    ann_sim_per_bin : np.ndarray
+        Annotation similarity for every bin
+    '''
+    
+    df1 = adata_sp1.uns[uns_key].copy()
+    df2 = adata_sp2.uns[uns_key].copy()
+    assert (len(df1)==len(df2)), "AnnData Objects do not have the same number of spots."
+    
+    # get bin ids
+    df1 = _get_bin_ids(df1, region_range, bins, x_col=spots_x_col, y_col=spots_y_col)
+    df2 = _get_bin_ids(df2, region_range, bins, x_col=spots_x_col, y_col=spots_y_col)
+
+    # calc annotation similarity mean
+    df1['equal_annotation'] = (df1[ct_key] == df2[ct_key])
+    grouped_mean = df1.groupby(['y_bin', 'x_bin'])['equal_annotation'].mean()
+
+    ann_sim_per_bin = np.full(bins, np.nan)
+    for (y, x), mean in grouped_mean.items():
+        if y == -1 or x == -1:
+            continue
+        ann_sim_per_bin[y, x] = mean
+
+    return ann_sim_per_bin
+
+
