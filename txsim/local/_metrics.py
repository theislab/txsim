import numpy as np
import anndata as ad
from typing import Tuple
import pandas as pd
from scipy.sparse import issparse

from ..metrics import knn_mixing_per_cell_score
from ..metrics import mean_proportion_deviation
from ..metrics import relative_pairwise_gene_expression
<<<<<<< HEAD
from ._utils import _get_bin_ids
=======
from ..metrics import relative_pairwise_celltype_expression
>>>>>>> 2dce4c0f

#TODO: "negative_marker_purity_reads", "negative_marker_purity_cells", "coexpression_similarity", 
#    "relative_expression_similarity_across_celltypes",


def _get_knn_mixing_grid(
    adata_sp: ad.AnnData,
    adata_sc: ad.AnnData,
    region_range: Tuple[Tuple[float, float], Tuple[float, float]],
    bins: Tuple[int, int],
    obs_key: str = "celltype",
    cells_x_col: str = "x",
    cells_y_col: str = "y",
    **kwargs
) -> np.ndarray:
    """Calculate the average knn mixing score within each grid bin.

    Parameters
    ----------
    adata_sp : AnnData
        Annotated AnnData object containing spatial transcriptomics data.
    adata_sc : AnnData
        Annotated AnnData object containing dissociated single cell transcriptomics data.
    region_range : Tuple[Tuple[float, float], Tuple[float, float]]
        The range of the grid specified as ((y_min, y_max), (x_min, x_max)).
    bins : Tuple[int, int]
        The number of bins along the y and x axes, formatted as (ny, nx).
    obs_key : str, default "celltype"
        The column name in adata_sp.obs and adata_sc.obs for the cell type annotations.
    cells_x_col : str, default "x"
        The column name in adata_sp.obs for the x-coordinates of cells.
    cells_y_col : str, default "y"
        The column name in adata_sp.obs for the y-coordinates of cells.
    kwargs : dict
        Additional keyword arguments for the txsim.metrics.knn_mixing_per_cell_score function.

    Returns
    -------
    np.ndarray
        A 2D numpy array representing the average knn mixing scores in each grid bin.
    """

    knn_mixing_per_cell_score(adata_sp, adata_sc, obs_key = obs_key, **kwargs)

    knn_mixing_score_key = kwargs["key_added"] if ("key_added" in kwargs) else "knn_mixing_score"
    
    df_cells = adata_sp.obs[[cells_y_col, cells_x_col, knn_mixing_score_key]]
    
    H = np.histogram2d(
        df_cells[cells_y_col], df_cells[cells_x_col], bins=bins, 
        range=region_range, weights=df_cells[knn_mixing_score_key]
    )[0]
    
    # Normalize by the number of cells in each bin
    H = H / np.histogram2d(df_cells[cells_y_col], df_cells[cells_x_col], bins=bins, range=region_range)[0]
    
    return H


def _get_celltype_proportions_grid(
    adata_sp: ad.AnnData,
    adata_sc: ad.AnnData,
    region_range: Tuple[Tuple[float, float], Tuple[float, float]],
    bins: Tuple[int, int],
    abs_score: bool = True,
    ct_set: str = "union",
    obs_key: str = "celltype",
    cells_x_col: str = "x",
    cells_y_col: str = "y"
) -> np.ndarray:
    """Calculate the average difference in cell type proportions within each grid bin.

    Parameters
    ----------
    adata_sp : AnnData
        Annotated AnnData object containing spatial transcriptomics data.
    adata_sc : AnnData
        Annotated AnnData object containing dissociated single cell transcriptomics data.
    region_range : Tuple[Tuple[float, float], Tuple[float, float]]
        The range of the grid specified as ((y_min, y_max), (x_min, x_max)).
    bins : Tuple[int, int]
        The number of bins along the y and x axes, formatted as (ny, nx).
    abs_score : bool, default True
        Whether to return the absolute score between 0 and 1 (higher means proportions more consistent with sc data)
        or a relative score between -1 and +1
        (negative score means cell types that are less abundant in spatial than sc data are more common per grid field,
        positive score cell types that are more abundant in spatial than sc data are more common).
    ct_set : str, default "union"
        How to combine the different cell types from both data sets.
        Supported: ["union", "intersection"]
    obs_key : str, default "celltype"
        The column name in adata_sp.obs and adata_sc.obs for the cell type annotations.
    cells_x_col : str, default "x"
        The column name in adata_sp.obs for the x-coordinates of cells.
    cells_y_col : str, default "y"
        The column name in adata_sp.obs for the y-coordinates of cells.

    Returns
    -------
    np.ndarray
        A 2D numpy array representing the average difference in cell type proportions in each grid bin.
    """

    # Get cell type proportion deviation scores per cell type
    _, df_props = mean_proportion_deviation(adata_sp, adata_sc, ct_set=ct_set, obs_key=obs_key, pipeline_output=False)

    # Map each cell's cell type to its corresponding proportion deviation
    df_cells = adata_sp.obs[[cells_x_col, cells_y_col, obs_key]]
    df_cells["sp_minus_sc"] = df_cells[obs_key].map(df_props["sp_minus_sc"]).astype(float)

    # Count number of cells per grid field for mean calculation
    ct_grid_counts = np.histogram2d(df_cells[cells_y_col], df_cells[cells_x_col], bins=bins, range=region_range)[0]

    # Sum cell scores per grid field
    ct_score_hist = np.full_like(ct_grid_counts, 0)
    ct_score_hist = np.histogram2d(
        df_cells[cells_y_col], df_cells[cells_x_col], bins=bins, range=region_range, 
        weights=df_cells["sp_minus_sc"].abs() if abs_score else df_cells["sp_minus_sc"]
    )[0]

    # Get mean scores by normalizing with number of cells per grid field
    ct_score_hist = ct_score_hist / ct_grid_counts

    return ct_score_hist


def _get_relative_expression_similarity_across_genes_grid(
    adata_sp: ad.AnnData,
    adata_sc: ad.AnnData,
    region_range: Tuple[Tuple[float, float], Tuple[float, float]],
    bins: Tuple[int, int],
    obs_key: str = "celltype",
    layer: str = 'lognorm',
    cells_x_col: str = "x",
    cells_y_col: str = "y",
    normalization: str = "global",
    contribution: bool = True,
):
    """Calculate the similarity of pairwise gene expression differences for all pairs of genes in the panel, between the
    two modalities, within each grid bin.
    ----------
    adata_sp : AnnData
        annotated ``AnnData`` object with counts from spatial data
    adata_sc : AnnData
        annotated ``AnnData`` object with counts from scRNAseq data
    region_range : Tuple[Tuple[float, float], Tuple[float, float]]
        The range of the grid specified as ((y_min, y_max), (x_min, x_max)).
    bins : Tuple[int, int]
        The number of bins along the y and x axes, formatted as (ny, nx).
    obs_key : str, default "celltype"
        The column name in adata_sp.obs and adata_sc.obs for the cell type annotations.
    layer: str (default: 'lognorm')
        Layer of ``AnnData`` to use to compute the metric.
    cells_x_col : str, default "x"
        The column name in adata_sp.obs for the x-coordinates of cells.
    cells_y_col : str, default "y"
        The column name in adata_sp.obs for the y-coordinates of cells.
    normalization: str (default: 'global')
        The type of normalization to use for computing the metric. If set to 'global', the entire spatial dataset is used
        to normalize the pairwise gene expression differences for the spatial modality.
        If set to 'local', only the local grid field is used to normalize the pairwise gene expression differences.
        Can be either 'global' or 'local'.
    contribution: bool (default: True)
        Set to True to calculate the contribution of each grid field to the overall metric, or False to calculate the metric itself.

    Returns
    -------
    overall_metric: np.ndarray
        Matrix containing the local overall similarity of relative pairwise gene expression for all pairs of genes in the panel,
        b/t the scRNAseq and spatial data.
    """
    assert normalization in ["global", "local"], "normalization must be either 'global' or 'local'"

    ### SET UP
    # set the .X layer of each of the adatas to be log-normalized counts
    adata_sp.X = adata_sp.layers[layer]
    adata_sc.X = adata_sc.layers[layer]

    # take the intersection of genes present in adata_sp and adata_sc, as a list
    intersect = list(set(adata_sp.var_names).intersection(set(adata_sc.var_names)))

    # subset adata_sc and adata_sp to only include genes in the intersection of adata_sp and adata_sc
    adata_sc = adata_sc[:, intersect].copy()
    adata_sp = adata_sp[:, intersect].copy()

    # sparse matrix support
    for a in [adata_sc, adata_sp]:
        if issparse(a.X):
            a.layers[layer] = a.layers[layer].toarray()

    # get bin ids
    adata_sp.obs = _get_bin_ids(adata_sp.obs, region_range, bins, cells_x_col, cells_y_col)

    # only consider cells within the specified region
    adata_sp_region_range = adata_sp[(adata_sp.obs["y_bin"] != -1) & (adata_sp.obs["x_bin"] != -1)]
    #adata_sp_region_range = adata_sp[(adata_sp.obs[cells_y_col] >= region_range[0][0]) &
                                    # (adata_sp.obs[cells_y_col] <= region_range[0][1]) &
                                    # (adata_sp.obs[cells_x_col] >= region_range[1][0]) &
                                     #(adata_sp.obs[cells_x_col] <= region_range[1][1])]

    # add "bin" label columns to adata_sp
    #adata_sp_region_range.obs["bin_y"] = pd.cut(adata_sp_region_range.obs[cells_y_col], bins=bins[0], labels=False)
    #adata_sp_region_range.obs["bin_x"] = pd.cut(adata_sp_region_range.obs[cells_x_col], bins=bins[1], labels=False)

    # create an empty matrix to store the computed metric for each grid field
    overall_metric_matrix = np.zeros((bins[0], bins[1]))

    for y_bin in adata_sp_region_range.obs["y_bin"].unique():
        for x_bin in adata_sp_region_range.obs["x_bin"].unique():
            # subset the spatial data to only include cells in the current grid field
            adata_sp_local = adata_sp_region_range[(adata_sp_region_range.obs["y_bin"] == y_bin) & (adata_sp_region_range.obs["x_bin"] == x_bin)]

            # find the unique celltypes in the grid field, that are both in the adata_sc and in the adata_sp
            unique_celltypes = adata_sc.obs.loc[adata_sc.obs[obs_key].isin(adata_sp_local.obs[obs_key]),obs_key].unique()

            # If there are no cells in the grid field or no overlap between cell types in sc and sp data, set the local metric to NaN
            if len(unique_celltypes) == 0:
                overall_metric_matrix[y_bin, x_bin] = np.nan
                continue

            #### CALCULATE EACH GENE'S MEAN EXPRESSION PER CELL TYPE
            # get the adata_sc cell x gene matrix as a pandas dataframe (w gene names as column names)
            exp_sc = pd.DataFrame(adata_sc.layers[layer], columns=adata_sc.var.index)

            # get the adata_sp cell x gene matrix as a pandas dataframe, once for the local grid field and once for the entire dataset
            exp_sp_local = pd.DataFrame(adata_sp_local.layers[layer], columns=adata_sp_local.var.index)

            # add "celltype" label column to exp_sc & exp_sp cell x gene matrices
            exp_sc[obs_key] = list(adata_sc.obs[obs_key])
            exp_sp_local[obs_key] = list(adata_sp_local.obs[obs_key])

            # delete all cells from the exp matrices if they aren't in the set of intersecting celltypes b/t sc & sp data
            exp_sc = exp_sc.loc[exp_sc[obs_key].isin(unique_celltypes), :]
            exp_sp_local = exp_sp_local.loc[exp_sp_local[obs_key].isin(unique_celltypes), :]

            # find the mean expression for each gene for each celltype in sc and sp data
            mean_celltype_sc = exp_sc.groupby(obs_key).mean()
            mean_celltype_sp_local = exp_sp_local.groupby(obs_key).mean()

            # sort genes in alphabetical order
            mean_celltype_sc = mean_celltype_sc.loc[:, mean_celltype_sc.columns.sort_values()]
            mean_celltype_sp_local = mean_celltype_sp_local.loc[:, mean_celltype_sp_local.columns.sort_values()]

            #### CALCULATE EXPRESSION DIFFERENCES BETWEEN ALL PAIRS OF GENES FOR EACH CELLTYPE
            mean_celltype_sc_np = mean_celltype_sc.to_numpy()
            pairwise_distances_sc = mean_celltype_sc_np[:, :, np.newaxis] - mean_celltype_sc_np[:, np.newaxis, :]
            pairwise_distances_sc = pairwise_distances_sc.transpose(
                (1, 2, 0))  # results in np.array of dimensions (num_genes, num_genes, num_celltypes)

            mean_celltype_sp_np_local = mean_celltype_sp_local.to_numpy()
            pairwise_distances_sp_local = mean_celltype_sp_np_local[:, :, np.newaxis] - mean_celltype_sp_np_local[:, np.newaxis, :]
            pairwise_distances_sp_local = pairwise_distances_sp_local.transpose(
                (1, 2, 0))  # results in np.array of dimensions (num_genes, num_genes, num_celltypes)


            #### NORMALIZE PAIRWISE EXPRESSION DIFFERENCES
            ## normalization is performed by dividing by the sum of the absolute values of all differences between pairs of genes
            ## furthermore, to ensure that the values are comparable across datasets with different numbers of genes, we scale the result by a factor of
            ## num_genes^2
            # calculate sum of absolute distances
            abs_diff_sc = np.absolute(pairwise_distances_sc)
            abs_diff_sum_sc = np.sum(abs_diff_sc, axis=(0, 1))

            if normalization == "local":
                abs_diff_sp = np.absolute(pairwise_distances_sp_local)
            elif normalization == "global":
                # prepare entire spatial dataset (not just in the region range) to compute the global normalization factor
                exp_sp_global = pd.DataFrame(adata_sp.layers[layer], columns=adata_sp.var.index)
                exp_sp_global[obs_key] = list(adata_sp.obs[obs_key])
                exp_sp_global = exp_sp_global.loc[exp_sp_global[obs_key].isin(unique_celltypes), :]
                mean_celltype_sp_global = exp_sp_global.groupby(obs_key).mean()
                mean_celltype_sp_global = mean_celltype_sp_global.loc[:, mean_celltype_sp_global.columns.sort_values()]

                mean_celltype_sp_np_global = mean_celltype_sp_global.to_numpy()
                pairwise_distances_sp_global = mean_celltype_sp_np_global[:, :,
                                               np.newaxis] - mean_celltype_sp_np_global[:, np.newaxis, :]
                pairwise_distances_sp_global = pairwise_distances_sp_global.transpose(
                    (1, 2, 0))  # results in np.array of dimensions (num_genes, num_genes, num_celltypes)

                abs_diff_sp = np.absolute(pairwise_distances_sp_global)

            abs_diff_sum_sp = np.sum(abs_diff_sp, axis=(0, 1))

            # calculate normalization factor
            norm_factor_sc = mean_celltype_sc.shape[1] ** 2 * abs_diff_sum_sc
            norm_factor_sp = mean_celltype_sc.shape[1] ** 2 * abs_diff_sum_sp

            # perform normalization
            # exclude the ones with norm_factor_sc, norm_factor_sp with zero
            pairwise_distances_sc[:, :, norm_factor_sc != 0] = np.divide(pairwise_distances_sc[:, :, norm_factor_sc != 0],
                                                                         norm_factor_sc[norm_factor_sc != 0])
            # the following is the key difference for calculating the local metric version, as we divide the LOCAL pairwise
            # distances by the global or local normalization factor
            pairwise_distances_sp_local[:, :, norm_factor_sp != 0] = np.divide(pairwise_distances_sp_local[:, :, norm_factor_sp != 0],
                                                                         norm_factor_sp[norm_factor_sp != 0])
            norm_pairwise_distances_sc = pairwise_distances_sc
            norm_pairwise_distances_sp_local = pairwise_distances_sp_local

            ##### CALCULATE OVERALL SCORE MATRIX
            # First, sum over the differences between modalities in relative pairwise gene expression distances
            # The overall metric is then bounded at a maximum of 1, representing perfect similarity of relative gene expression between modalities.
            ## Furthermore, the metric is constructed such that, when its value is 0, this represents perfect dissimilarity of
            ## relative gene expression between modalities (such that each gene's expression value in each gene pair is swapped).
            overall_score = np.sum(np.absolute(norm_pairwise_distances_sp_local - norm_pairwise_distances_sc), axis=None)
            overall_metric = 1 - (overall_score / (2 * np.sum(np.absolute(norm_pairwise_distances_sc), axis=None)))
            overall_metric_matrix[y_bin, x_bin] = overall_metric

    # calculate the contribution of each grid field to the overall metric, if contribution is set to True
    if contribution:
        # calculate global metric for the entire spatial dataset (not just in the region range)
        overall_metric = relative_pairwise_gene_expression(adata_sp, adata_sc, key=obs_key, pipeline_output=True)

        nr_grid_fields = np.sum(~np.isnan(overall_metric_matrix))
        metric_contribution_matrix = np.zeros((bins[0], bins[1]))
        for y_bin in adata_sp_region_range.obs["y_bin"].unique():
            for x_bin in adata_sp_region_range.obs["x_bin"].unique():
                # calculate the difference in the local metric matrix explained by the grid field
                diff_explained_by_grid_field = (nr_grid_fields * (1 - overall_metric_matrix[y_bin, x_bin])
                                                / (nr_grid_fields - np.nansum(overall_metric_matrix)))

                # calculate the proportion of the global metric that is explained by the grid field
                diff_to_explain = 1 - overall_metric
                metric_contribution_matrix[y_bin, x_bin] = 1 - (diff_explained_by_grid_field * diff_to_explain)

        return metric_contribution_matrix

    return overall_metric_matrix

def _get_relative_expression_between_celltypes_grid(
    adata_sp: ad.AnnData,
    adata_sc: ad.AnnData,
    region_range: Tuple[Tuple[float, float], Tuple[float, float]],
    bins: Tuple[int, int],
    obs_key: str = "celltype",
    layer: str = 'lognorm',
    cells_x_col: str = "x",
    cells_y_col: str = "y",
    normalization: str = "global",
    contribution: bool = True,
):
    """Calculate the similarity of gene expression differences for all pairs of celltypes in the panel, between the
    two modalities, within each grid bin.
    ----------
    adata_sp : AnnData
        annotated ``AnnData`` object with counts from spatial data
    adata_sc : AnnData
        annotated ``AnnData`` object with counts from scRNAseq data
    region_range : Tuple[Tuple[float, float], Tuple[float, float]]
        The range of the grid specified as ((y_min, y_max), (x_min, x_max)).
    bins : Tuple[int, int]
        The number of bins along the y and x axes, formatted as (ny, nx).
    obs_key : str, default "celltype"
        The column name in adata_sp.obs and adata_sc.obs for the cell type annotations.
    layer: str (default: 'lognorm')
        Layer of ``AnnData`` to use to compute the metric.
    cells_x_col : str, default "x"
        The column name in adata_sp.obs for the x-coordinates of cells.
    cells_y_col : str, default "y"
        The column name in adata_sp.obs for the y-coordinates of cells.
    normalization: str (default: 'global')
        The type of normalization to use for computing the metric. If set to 'global', the entire spatial dataset is used
        to normalize the pairwise gene expression differences for the spatial modality.
        If set to 'local', only the local grid field is used to normalize the pairwise gene expression differences.
        Can be either 'global' or 'local'.
    contribution: bool (default: True)
        Whether to calculate the contribution of each grid field to the overall metric or the metric itself.

    Returns
    -------
    overall_metric: np.ndarray
        Matrix containing the local overall similarity of relative pairwise expression between celltypes for all pairs of celltypes in the panel,
        b/t the scRNAseq and spatial data
    """
    assert normalization in ["global", "local"], "normalization must be either 'global' or 'local'"

    ### SET UP
    # set the .X layer of each of the adatas to be log-normalized counts
    adata_sp.X = adata_sp.layers[layer]
    adata_sc.X = adata_sc.layers[layer]

    # take the intersection of genes present in adata_sp and adata_sc, as a list
    intersect = list(set(adata_sp.var_names).intersection(set(adata_sc.var_names)))

    # subset adata_sc and adata_sp to only include genes in the intersection of adata_sp and adata_sc
    adata_sc = adata_sc[:, intersect].copy()
    adata_sp = adata_sp[:, intersect].copy()

    # sparse matrix support
    for a in [adata_sc, adata_sp]:
        if issparse(a.X):
            a.layers[layer] = a.layers[layer].toarray()

    # only consider cells within the specified region
    adata_sp_region_range = adata_sp[(adata_sp.obs[cells_y_col] >= region_range[0][0]) &
                        (adata_sp.obs[cells_y_col] <= region_range[0][1]) &
                        (adata_sp.obs[cells_x_col] >= region_range[1][0]) &
                        (adata_sp.obs[cells_x_col] <= region_range[1][1])]

    # add "bin" label columns to adata_sp
    adata_sp_region_range.obs["bin_y"] = pd.cut(adata_sp_region_range.obs[cells_y_col], bins=bins[0], labels=False)
    adata_sp_region_range.obs["bin_x"] = pd.cut(adata_sp_region_range.obs[cells_x_col], bins=bins[1], labels=False)

    # create empty matrices to store the overall, per-celltype and per-gene metrics
    overall_metric_matrix = np.zeros((bins[0], bins[1]))
    

    for y_bin in adata_sp_region_range.obs["bin_y"].unique():
        for x_bin in adata_sp_region_range.obs["bin_x"].unique():
            # subset the spatial data to only include cells in the current grid field
            adata_sp_local = adata_sp_region_range[(adata_sp_region_range.obs["bin_y"] == y_bin) & (adata_sp_region_range.obs["bin_x"] == x_bin)]

            # find the unique celltypes in the grid field, that are both in the adata_sc and in the adata_sp
            unique_celltypes = adata_sc.obs.loc[adata_sc.obs[obs_key].isin(adata_sp_local.obs[obs_key]),obs_key].unique()

            # If there are not at least two shared cell types in the grid field set the local metric to NaN
            if len(unique_celltypes) <= 1:
                overall_metric_matrix[y_bin, x_bin] = np.nan
                continue

            #### CALCULATE EACH GENE'S MEAN EXPRESSION PER CELL TYPE
            # get the adata_sc cell x gene matrix as a pandas dataframe (w gene names as column names)
            exp_sc = pd.DataFrame(adata_sc.layers[layer], columns=adata_sc.var.index)

            # get the adata_sp cell x gene matrix as a pandas dataframe, once for the local grid field and once for the entire dataset
            exp_sp_local = pd.DataFrame(adata_sp_local.layers[layer], columns=adata_sp_local.var.index)

            # add "celltype" label column to exp_sc & exp_sp cell x gene matrices
            exp_sc[obs_key] = list(adata_sc.obs[obs_key])
            exp_sp_local[obs_key] = list(adata_sp_local.obs[obs_key])

            # delete all cells from the exp matrices if they aren't in the set of intersecting celltypes b/t sc & sp data
            exp_sc = exp_sc.loc[exp_sc[obs_key].isin(unique_celltypes), :]
            exp_sp_local = exp_sp_local.loc[exp_sp_local[obs_key].isin(unique_celltypes), :]

            # find the mean expression for each gene for each celltype in sc and sp data
            mean_celltype_sc = exp_sc.groupby(obs_key).mean()
            mean_celltype_sp_local = exp_sp_local.groupby(obs_key).mean()

            # sort genes in alphabetical order
            mean_celltype_sc = mean_celltype_sc.loc[:, mean_celltype_sc.columns.sort_values()]
            mean_celltype_sp_local = mean_celltype_sp_local.loc[:, mean_celltype_sp_local.columns.sort_values()]
            
            #### CALCULATE EXPRESSION DIFFERENCES BETWEEN ALL PAIRS OF GENES FOR EACH CELLTYPE
            mean_celltype_sc_np = mean_celltype_sc.T.to_numpy()
            pairwise_distances_sc = mean_celltype_sc_np[:, :, np.newaxis] - mean_celltype_sc_np[:, np.newaxis, :]
            pairwise_distances_sc = pairwise_distances_sc.transpose(
                (1, 2, 0))  # results in np.array of dimensions (num_celltypes, num_celltypes, num_genes)

            mean_celltype_sp_np_local = mean_celltype_sp_local.T.to_numpy()
            pairwise_distances_sp_local = mean_celltype_sp_np_local[:, :, np.newaxis] - mean_celltype_sp_np_local[:, np.newaxis, :]
            pairwise_distances_sp_local = pairwise_distances_sp_local.transpose(
                (1, 2, 0))  # results in np.array of dimensions (num_celltypes, num_celltypes, num_genes)
           
            #### NORMALIZE PAIRWISE EXPRESSION DIFFERENCES
            ## normalization is performed by dividing by the sum of the absolute values of all differences between pairs of cellttypes
            ## furthermore, to ensure that the values are comparable across datasets with different numbers of genes, we scale the result by a factor of
            ## num_genes^2
            # calculate sum of absolute distances
            abs_diff_sc = np.absolute(pairwise_distances_sc)
            abs_diff_sum_sc = np.sum(abs_diff_sc, axis=(0, 1))

            if normalization == "local":
              abs_diff_sp = np.absolute(pairwise_distances_sp_local)
            elif normalization == "global":
              # prepare entire spatial dataset (not just in the region range) to compute the global normalization factor
              exp_sp_global = pd.DataFrame(adata_sp.layers[layer], columns=adata_sp.var.index)
              exp_sp_global[obs_key] = list(adata_sp.obs[obs_key])
              exp_sp_global = exp_sp_global.loc[exp_sp_global[obs_key].isin(unique_celltypes), :]
              mean_celltype_sp_global = exp_sp_global.groupby(obs_key).mean()
              mean_celltype_sp_global = mean_celltype_sp_global.loc[:, mean_celltype_sp_global.columns.sort_values()]

              mean_celltype_sp_np_global = mean_celltype_sp_global.T.to_numpy()
              pairwise_distances_sp_global = mean_celltype_sp_np_global[:, :,
                                               np.newaxis] - mean_celltype_sp_np_global[:, np.newaxis, :]
              pairwise_distances_sp_global = pairwise_distances_sp_global.transpose(
                    (1, 2, 0))  # results in np.array of dimensions (num_celltypes, num_celltypes, num_genes)

              abs_diff_sp = np.absolute(pairwise_distances_sp_global)

            abs_diff_sum_sp = np.sum(abs_diff_sp, axis=(0, 1))
            
            # calculate normalization factor
            norm_factor_sc = (1/(mean_celltype_sc.T.shape[1]**2)) * abs_diff_sum_sc
            norm_factor_sp = (1/(mean_celltype_sc.T.shape[1]**2)) * abs_diff_sum_sp

            epsilon = 1e-10
            norm_factor_sc += epsilon
            norm_factor_sp += epsilon
            
            # perform normalization
            # exclude the ones with norm_factor_sc, norm_factor_sp with zero
            pairwise_distances_sc[:, :, norm_factor_sc != 0] = np.divide(pairwise_distances_sc[:, :, norm_factor_sc != 0],
                                                                         norm_factor_sc[norm_factor_sc != 0])
            # the following is the key difference for calculating the local metric version, as we divide the LOCAL pairwise
            # distances by the global or local normalization factor
            pairwise_distances_sp_local[:, :, norm_factor_sp != 0] = np.divide(pairwise_distances_sp_local[:, :, norm_factor_sp != 0],
                                                                         norm_factor_sp[norm_factor_sp != 0])
            norm_pairwise_distances_sc = np.divide(pairwise_distances_sc, norm_factor_sc)
            norm_pairwise_distances_sp = np.divide(pairwise_distances_sp_local, norm_factor_sp)

            ##### CALCULATE OVERALL SCORE,PER-GENE SCORES, PER-CELLTYPE SCORES
            # First, sum over the differences between modalities in relative pairwise gene expression distances
            # The overall metric is then bounded at a maximum of 1, representing perfect similarity of relative gene expression between modalities.
            ## Furthermore, the metric is constructed such that, when its value is 0, this represents perfect dissimilarity of
            ## relative gene expression between modalities.
            overall_score = np.sum(np.absolute(norm_pairwise_distances_sp - norm_pairwise_distances_sc), axis=None)
            overall_metric = 1 - (overall_score / (2 * np.sum(np.absolute(norm_pairwise_distances_sc), axis=None)))
            overall_metric_matrix[y_bin, x_bin] = overall_metric



    # calculate the contribution of each grid field to the overall metric, if contribution is set to True
    if contribution:
        # calculate global metric for the entire spatial dataset (not just in the region range)
        overall_metric = relative_pairwise_celltype_expression(adata_sp, adata_sc, key=obs_key, pipeline_output=True)

        nr_grid_fields = np.sum(~np.isnan(overall_metric_matrix))
        metric_contribution_matrix = np.zeros((bins[0], bins[1]))
        for y_bin in adata_sp_region_range.obs["bin_y"].unique():
            for x_bin in adata_sp_region_range.obs["bin_x"].unique():
                # calculate the difference in the local metric matrix explained by the grid field
                diff_explained_by_grid_field = (nr_grid_fields * (1 - overall_metric_matrix[y_bin, x_bin])
                                                / (nr_grid_fields - np.nansum(overall_metric_matrix)))

                # calculate the proportion of the global metric that is explained by the grid field
                diff_to_explain = 1 - overall_metric
                metric_contribution_matrix[y_bin, x_bin] = 1 - (diff_explained_by_grid_field * diff_to_explain)

        return metric_contribution_matrix

    return overall_metric_matrix<|MERGE_RESOLUTION|>--- conflicted
+++ resolved
@@ -7,11 +7,8 @@
 from ..metrics import knn_mixing_per_cell_score
 from ..metrics import mean_proportion_deviation
 from ..metrics import relative_pairwise_gene_expression
-<<<<<<< HEAD
+from ..metrics import relative_pairwise_celltype_expression
 from ._utils import _get_bin_ids
-=======
-from ..metrics import relative_pairwise_celltype_expression
->>>>>>> 2dce4c0f
 
 #TODO: "negative_marker_purity_reads", "negative_marker_purity_cells", "coexpression_similarity", 
 #    "relative_expression_similarity_across_celltypes",
@@ -416,7 +413,7 @@
 
     # create empty matrices to store the overall, per-celltype and per-gene metrics
     overall_metric_matrix = np.zeros((bins[0], bins[1]))
-    
+
 
     for y_bin in adata_sp_region_range.obs["bin_y"].unique():
         for x_bin in adata_sp_region_range.obs["bin_x"].unique():
@@ -453,7 +450,7 @@
             # sort genes in alphabetical order
             mean_celltype_sc = mean_celltype_sc.loc[:, mean_celltype_sc.columns.sort_values()]
             mean_celltype_sp_local = mean_celltype_sp_local.loc[:, mean_celltype_sp_local.columns.sort_values()]
-            
+
             #### CALCULATE EXPRESSION DIFFERENCES BETWEEN ALL PAIRS OF GENES FOR EACH CELLTYPE
             mean_celltype_sc_np = mean_celltype_sc.T.to_numpy()
             pairwise_distances_sc = mean_celltype_sc_np[:, :, np.newaxis] - mean_celltype_sc_np[:, np.newaxis, :]
@@ -464,7 +461,7 @@
             pairwise_distances_sp_local = mean_celltype_sp_np_local[:, :, np.newaxis] - mean_celltype_sp_np_local[:, np.newaxis, :]
             pairwise_distances_sp_local = pairwise_distances_sp_local.transpose(
                 (1, 2, 0))  # results in np.array of dimensions (num_celltypes, num_celltypes, num_genes)
-           
+
             #### NORMALIZE PAIRWISE EXPRESSION DIFFERENCES
             ## normalization is performed by dividing by the sum of the absolute values of all differences between pairs of cellttypes
             ## furthermore, to ensure that the values are comparable across datasets with different numbers of genes, we scale the result by a factor of
@@ -492,7 +489,7 @@
               abs_diff_sp = np.absolute(pairwise_distances_sp_global)
 
             abs_diff_sum_sp = np.sum(abs_diff_sp, axis=(0, 1))
-            
+
             # calculate normalization factor
             norm_factor_sc = (1/(mean_celltype_sc.T.shape[1]**2)) * abs_diff_sum_sc
             norm_factor_sp = (1/(mean_celltype_sc.T.shape[1]**2)) * abs_diff_sum_sp
@@ -500,7 +497,7 @@
             epsilon = 1e-10
             norm_factor_sc += epsilon
             norm_factor_sp += epsilon
-            
+
             # perform normalization
             # exclude the ones with norm_factor_sc, norm_factor_sp with zero
             pairwise_distances_sc[:, :, norm_factor_sc != 0] = np.divide(pairwise_distances_sc[:, :, norm_factor_sc != 0],
