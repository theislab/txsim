import numpy as np
import anndata as ad
from typing import Tuple, Dict
from skimage.morphology import convex_hull_image

#TODO (fcts: _get_<...>_grid): 
# "celltype_density", "number_of_celltypes", "major_celltype_perc", "summed_cell_area", "spot_uniformity_within_cells"

def _get_cell_density_grid(
    adata_sp: ad.AnnData,
    region_range: Tuple[Tuple[float, float], Tuple[float, float]],
    bins: Tuple[int, int],
    cells_x_col: str = "x",
    cells_y_col: str = "y"
) -> np.ndarray:
    """Calculate the density of cells within each grid bin.

    Parameters
    ----------
    adata_sp : AnnData
        Annotated AnnData object containing spatial transcriptomics data.
    region_range : Tuple[Tuple[float, float], Tuple[float, float]]
        The range of the grid specified as ((y_min, y_max), (x_min, x_max)).
    bins : Tuple[int, int]
        The number of bins along the y and x axes, formatted as (ny, nx).
    cells_x_col : str, default "x"
        The column name in adata_sp.obs for the x-coordinates of cells.
    cells_y_col : str, default "y"
        The column name in adata_sp.obs for the y-coordinates of cells.

    Returns
    -------
    np.ndarray
        A 2D numpy array representing the cell density in each grid bin.
    """
    
    df_cells = adata_sp.obs[[cells_y_col, cells_x_col]]
    H = np.histogram2d(df_cells[cells_y_col], df_cells[cells_x_col], bins=bins, range=region_range)[0]
    return H


<<<<<<< HEAD
def _get_summed_cell_area_grid(
    adata_sp: ad.AnnData, 
    region_range: Tuple[Tuple[float, float], Tuple[float, float]], 
    bins: Tuple[int,int], 
    area_key: str = "area",
    cells_x_col: str = "x", 
    cells_y_col: str = "y",
) -> np.ndarray:
    """Get summed cell area.
=======
def _get_cell_density_grid_per_celltype(
    adata_sp: ad.AnnData, 
    region_range: Tuple[Tuple[float, float], Tuple[float, float]], 
    bins: Tuple[int, int], 
    obs_key: str = "celltype",
    cells_x_col: str = "x",
    cells_y_col: str = "y"
) -> Dict[str, np.ndarray]:
    """Calculate the density of cells within each grid bin for each cell type.

    Parameters
    ----------
    adata_sp: AnnData
        Annotated ``AnnData`` object with counts from spatial data.
    region_range : Tuple[Tuple[float, float], Tuple[float, float]]
        The range of the grid specified as ((y_min, y_max), (x_min, x_max)).
    bins : Tuple[int, int]
        The number of bins along the y and x axes, formatted as (ny, nx).
    obs_key : str, default "celltype"
        The column name in adata_sp.obs for the cell type annotations.
    cells_x_col : str, default "x"
        The column name in adata_sp.obs for the x-coordinates of cells.
    cells_y_col : str, default "y"
        The column name in adata_sp.obs for the y-coordinates of cells.
        
    Returns
    -------
    dict of np.ndarrays
        key: celltype 
        value: 2D numpy array representing the cell density of the given cell type in each grid bin.

    """
    df =  adata_sp.obs

    celltypes = df[obs_key].unique()

    H_dict = {}
    for celltype in celltypes:
      df_filtered = df.loc[df[obs_key]==celltype]
      H_celltype = np.histogram2d(df_filtered[cells_y_col], df_filtered[cells_x_col], bins=bins, range=region_range)[0]
      H_dict[celltype] = H_celltype

    return H_dict


def _get_celltype_ratio_grid(
    adata_sp: ad.AnnData, 
    region_range: Tuple[Tuple[float, float], Tuple[float, float]], 
    bins: Tuple[int, int], 
    obs_key: str = "celltype",
    cells_x_col: str = "x",
    cells_y_col: str = "y"
) -> Dict[str, np.ndarray]:
    """Calculate the cell type ratio within each grid bin for each cell type.
>>>>>>> b326c24d

    Parameters
    ----------
    adata_sp: AnnData
<<<<<<< HEAD
        Annotated ``AnnData`` object with counts from spatial data
=======
        Annotated ``AnnData`` object with counts from spatial data.
>>>>>>> b326c24d
    region_range : Tuple[Tuple[float, float], Tuple[float, float]]
        The range of the grid specified as ((y_min, y_max), (x_min, x_max)).
    bins : Tuple[int, int]
        The number of bins along the y and x axes, formatted as (ny, nx).
<<<<<<< HEAD
    area_key : str, default "area"
        The column name in adata_sp.obs for the cell area.
=======
    obs_key : str, default "celltype"
        The column name in adata_sp.obs for the cell type annotations.
>>>>>>> b326c24d
    cells_x_col : str, default "x"
        The column name in adata_sp.obs for the x-coordinates of cells.
    cells_y_col : str, default "y"
        The column name in adata_sp.obs for the y-coordinates of cells.
<<<<<<< HEAD
=======
        
    Returns
    -------
    dict of np.ndarrays
        key: celltype 
        value: 2D numpy array representing the cell type ratio of the given cell type in each grid bin.

    """
    df =  adata_sp.obs

    celltypes = df[obs_key].unique()

    H_total = np.histogram2d(df[cells_y_col],df[cells_x_col], bins=bins, range=region_range)[0]

    H_dict = {}
    for celltype in celltypes:
      df_filtered = df.loc[df[obs_key]==celltype]
      H_celltype = np.histogram2d(df_filtered[cells_y_col], df_filtered[cells_x_col], bins=bins, range=region_range)[0]
      H = H_celltype/H_total
      H[np.isnan(H)] = 0
      H_dict[celltype] = H
      
    return H_dict


def _get_major_celltype_perc_grid(
    adata_sp: ad.AnnData,
    region_range: Tuple[Tuple[float, float], Tuple[float, float]],
    bins: Tuple[int, int],
    obs_key: str= "celltype",
    cells_x_col: str = "x",
    cells_y_col: str = "y"
):
    """calculates most common celltype (percentage) for each grid bin.
    Parameters
    ----------
    adata_sp : AnnData
        Annotated AnnData object containing spatial transcriptomics data.
    region_range : Tuple[Tuple[float, float], Tuple[float, float]]
        The range of the grid specified as ((y_min, y_max), (x_min, x_max)).
    bins : Tuple[int, int]
        The number of bins along the y and x axes, formatted as (ny, nx).
        default "celltype"
        The column name in adata_sp.obs and adata_sc.obs for the cell type annotations.
    Returns
    -------
    Array
        A 2D array representing the percentage of the most common cell type in each grid bin.
    """
    H_out = _get_celltype_ratio_grid(adata_sp, region_range, bins, obs_key, cells_x_col, cells_y_col)
    values_stacked = np.stack(H_out.values(), axis=2)
    max_percentage = values_stacked.max(axis = 2)
    return max_percentage


def _get_spot_uniformity_within_cells_grid(
    adata_sp: ad.AnnData,
    region_range: Tuple[Tuple[float, float], Tuple[float, float]],
    bins: Tuple[int, int],
    cells_x_col: str = "x",
    cells_y_col: str = "y",
    spots_x_col: str = "x",
    spots_y_col: str = "y",
    **kwargs
) -> np.ndarray:
    """Calculate the average spot uniformity within cells for each grid bin.

    Parameters
    ----------
    adata_sp : AnnData
        Annotated AnnData containing spatial transcriptomics data.
    region_range : Tuple[Tuple[float, float], Tuple[float]]
        The range of the grid specified as ((y_min, y_max), (x_min, x_max)).
    bins : Tuple[int, int]
        The number of bins along the y and x axes, formatted as (ny, nx).
    cells_x_col : str, default "x"
        The column name in adata_sp.obs for the x-coordinates of cells.
    cells_y_col : str, default "y"
        The column name in adata_sp.obs for the y-coordinates of cells.
    spots_x_col : str, default "x"
        The column name in adata_sp.uns["spots"] for the x-coordinates of spots.
    spots_y_col : str, default "y"
        The column name in adata_sp.uns["spots"] for the y-coordinates of spots.
    kwargs : dict, optional
        Additional keyword arguments for the spot_uniformity_per_cell_score function.
>>>>>>> b326c24d

    Returns
    -------
    np.ndarray
<<<<<<< HEAD
        A 2D numpy array of the cell area sum in each grid bin.
    """
    
    df = adata_sp.obs    
    H = np.histogram2d(df[cells_y_col], df[cells_x_col], bins=bins, range=region_range, weights=df[area_key])[0]

    return H
=======
        A 2D numpy array representing the average spot uniformity scores in each grid bin.
    """

    spot_uniformity_per_cell_score(adata_sp, spots_x_col=spots_x_col, spots_y_col=spots_y_col, **kwargs)

    uniform_cell_key = kwargs["key_added"] if ("key_added" in kwargs) else "uniform_cell"

    df_cells = adata_sp.obs[[cells_y_col, cells_x_col, uniform_cell_key]]

    H = np.histogram2d(df_cells[cells_y_col], df_cells[cells_x_col],
                       bins=bins, range=region_range, weights=df_cells[uniform_cell_key])[0]

    # Normalize by the number of cells in each bin
    H = H / np.histogram2d(df_cells[cells_y_col], df_cells[cells_x_col], bins=bins, range=region_range)[0]

    return H


def spot_uniformity_per_cell_score( #TODO: move to some other place? Also add to some __init__
    adata_sp: ad.AnnData,
    spots_x_col: str = "x",
    spots_y_col: str = "y",
    key_added: str = "uniform_cell"
) -> None:
    """Compute how uniform spots are distributed within each cell.

    We compare the observed spatial count distribution and expected counts of a uniform distribution using the 
    chi-square-statistic.

    Parameters
    ----------
    adata_sp : AnnData
        Annotated ``AnnData`` object with counts from spatial data.
    spots_x_col : str, default "x"
        The column name in the spots table for the x-coordinates of spots.
    spots_y_col : str, default "y"
        The column name in the spots table for the y-coordinates of spots.
    key_added : str, default "uniform_cell"
        adata_sp.obs key where uniformity scores are saved.

    Returns
    -------
    nothing - just added scores to `adata.obs[key_added]`
    """

    df = adata_sp.uns["spots"]
    adata_sp.obs[key_added] = np.nan

    for i in adata_sp.obs_names:
        spots = df.loc[df["cell_id"] == i].copy()
        spots[spots_x_col], spots[spots_y_col] = [
            spots[spots_x_col].round().astype(int), spots[spots_y_col].round().astype(int)
        ]

        if len(spots[spots_x_col]) or len(spots[spots_y_col]):
            [x_min, x_max, y_min, y_max] = [np.nanmin(spots[spots_x_col]), np.nanmax(spots[spots_x_col]),
                                            np.nanmin(spots[spots_y_col]), np.nanmax(spots[spots_y_col])]
            spots[spots_x_col], spots[spots_y_col] = spots[spots_x_col] - x_min, spots[spots_y_col] - y_min

            seg_mask = np.zeros((x_max - x_min + 1, y_max - y_min + 1))
            seg_mask[spots[spots_x_col].values.tolist(), spots[spots_y_col].values.tolist()] = 1
            cell = convex_hull_image(seg_mask)

            # Define the number of quadrats in each dimension
            n_quadrats_x, n_quadrats_y = x_max - x_min + 1, y_max - y_min + 1
            # Count the number of spots in each quadrat
            quadrat_counts = np.histogram2d(spots[spots_x_col], spots[spots_y_col],
                                            bins=[n_quadrats_x, n_quadrats_y])[0]

            # observed and expected counts
            observed_counts = quadrat_counts[cell]
            total_spots = len(spots)
            n_pixs = np.sum(cell)
            mean_pix = total_spots / n_pixs
            expected_counts = np.full_like(observed_counts, mean_pix)

            # Calculate the Chi-squared statistic
            chi2_statistic = np.sum((observed_counts - expected_counts) ** 2 / expected_counts)

            # delta peak: all spots in one pixel
            chi2_delta = (n_pixs - 1) * mean_pix + (total_spots - mean_pix) ** 2 / mean_pix
            
            # Calculate a uniformness measure based on the Chi-squared statistic
            adata_sp.obs.loc[adata_sp.obs.index == i, key_added] = 1 if chi2_delta == 0 \
                else 1 - chi2_statistic / chi2_delta


def _get_number_of_celltypes_grid(
        adata_sp: ad.AnnData,
        region_range: Tuple[Tuple[float, float], Tuple[float, float]],
        bins: Tuple[int, int],
        obs_key: str = "celltype",
        cells_x_col: str = "x",
        cells_y_col: str = "y"
):
    """Get number of celltypes

    Parameters
    ---------
    adata_sp: AnnData
        Annotated AnnData object containing spatial transcriptomics data.
    region_range : Tuple[Tuple[float, float], Tuple[float, float]]
        The range of the grid specified as ((y_min, y_max), (x_min, x_max)).
    n_bins : List[int], optional
        The number of bins along the y and x axes, formatted as [ny, nx].
        Use either `bin_width` or `n_bins` to define grid cells.
    obs_key : str, default "celltype"
        The column name in adata_sp.obs and adata_sc.obs for the cell type annotations.
    cells_x_col : str, default "x"
        The column name in adata_sp.obs for the x-coordinates of cells.
    cells_y_col : str, default "y"
        The column name in adata_sp.obs for the y-coordinates of cells.

    Returns
    -------
    array2d :  np.ndarray
        A 2D numpy array representing the number of celltypes in each grid bin.
    """
    # calculate the cell density for every celltype
    density_per_celltype = _get_cell_density_grid_per_celltype(adata_sp, region_range, bins, obs_key, cells_x_col, cells_y_col)
    # stack density per celltype to a 3D array, 1st D: y bins, 2nd D: x bins, 3rd D: vector of length = number of celltypes
    histograms = list(density_per_celltype.values())
    histograms_3d = np.dstack(histograms)
    # check for every celltype if their density >0
    mask = histograms_3d > 0
    # sum up vectors of 3rd Dimension
    array2d = np.sum(mask, axis=2)
    return array2d
>>>>>>> b326c24d
<|MERGE_RESOLUTION|>--- conflicted
+++ resolved
@@ -39,17 +39,6 @@
     return H
 
 
-<<<<<<< HEAD
-def _get_summed_cell_area_grid(
-    adata_sp: ad.AnnData, 
-    region_range: Tuple[Tuple[float, float], Tuple[float, float]], 
-    bins: Tuple[int,int], 
-    area_key: str = "area",
-    cells_x_col: str = "x", 
-    cells_y_col: str = "y",
-) -> np.ndarray:
-    """Get summed cell area.
-=======
 def _get_cell_density_grid_per_celltype(
     adata_sp: ad.AnnData, 
     region_range: Tuple[Tuple[float, float], Tuple[float, float]], 
@@ -104,33 +93,21 @@
     cells_y_col: str = "y"
 ) -> Dict[str, np.ndarray]:
     """Calculate the cell type ratio within each grid bin for each cell type.
->>>>>>> b326c24d
 
     Parameters
     ----------
     adata_sp: AnnData
-<<<<<<< HEAD
-        Annotated ``AnnData`` object with counts from spatial data
-=======
         Annotated ``AnnData`` object with counts from spatial data.
->>>>>>> b326c24d
-    region_range : Tuple[Tuple[float, float], Tuple[float, float]]
-        The range of the grid specified as ((y_min, y_max), (x_min, x_max)).
-    bins : Tuple[int, int]
-        The number of bins along the y and x axes, formatted as (ny, nx).
-<<<<<<< HEAD
-    area_key : str, default "area"
-        The column name in adata_sp.obs for the cell area.
-=======
+    region_range : Tuple[Tuple[float, float], Tuple[float, float]]
+        The range of the grid specified as ((y_min, y_max), (x_min, x_max)).
+    bins : Tuple[int, int]
+        The number of bins along the y and x axes, formatted as (ny, nx).
     obs_key : str, default "celltype"
         The column name in adata_sp.obs for the cell type annotations.
->>>>>>> b326c24d
-    cells_x_col : str, default "x"
-        The column name in adata_sp.obs for the x-coordinates of cells.
-    cells_y_col : str, default "y"
-        The column name in adata_sp.obs for the y-coordinates of cells.
-<<<<<<< HEAD
-=======
+    cells_x_col : str, default "x"
+        The column name in adata_sp.obs for the x-coordinates of cells.
+    cells_y_col : str, default "y"
+        The column name in adata_sp.obs for the y-coordinates of cells.
         
     Returns
     -------
@@ -216,20 +193,10 @@
         The column name in adata_sp.uns["spots"] for the y-coordinates of spots.
     kwargs : dict, optional
         Additional keyword arguments for the spot_uniformity_per_cell_score function.
->>>>>>> b326c24d
 
     Returns
     -------
     np.ndarray
-<<<<<<< HEAD
-        A 2D numpy array of the cell area sum in each grid bin.
-    """
-    
-    df = adata_sp.obs    
-    H = np.histogram2d(df[cells_y_col], df[cells_x_col], bins=bins, range=region_range, weights=df[area_key])[0]
-
-    return H
-=======
         A 2D numpy array representing the average spot uniformity scores in each grid bin.
     """
 
@@ -358,4 +325,40 @@
     # sum up vectors of 3rd Dimension
     array2d = np.sum(mask, axis=2)
     return array2d
->>>>>>> b326c24d
+
+
+def _get_summed_cell_area_grid(
+    adata_sp: ad.AnnData, 
+    region_range: Tuple[Tuple[float, float], Tuple[float, float]], 
+    bins: Tuple[int,int], 
+    area_key: str = "area",
+    cells_x_col: str = "x", 
+    cells_y_col: str = "y",
+) -> np.ndarray:
+    """Get summed cell area.
+
+    Parameters
+    ----------
+    adata_sp: AnnData
+        Annotated ``AnnData`` object with counts from spatial data
+    region_range : Tuple[Tuple[float, float], Tuple[float, float]]
+        The range of the grid specified as ((y_min, y_max), (x_min, x_max)).
+    bins : Tuple[int, int]
+        The number of bins along the y and x axes, formatted as (ny, nx).
+    area_key : str, default "area"
+        The column name in adata_sp.obs for the cell area.
+    cells_x_col : str, default "x"
+        The column name in adata_sp.obs for the x-coordinates of cells.
+    cells_y_col : str, default "y"
+        The column name in adata_sp.obs for the y-coordinates of cells.
+
+    Returns
+    -------
+    np.ndarray
+        A 2D numpy array of the cell area sum in each grid bin.
+    """
+    
+    df = adata_sp.obs    
+    H = np.histogram2d(df[cells_y_col], df[cells_x_col], bins=bins, range=region_range, weights=df[area_key])[0]
+
+    return H