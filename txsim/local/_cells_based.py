--- conflicted
+++ resolved
@@ -59,15 +59,12 @@
         The number of bins along the y and x axes, formatted as [ny, nx].
         Use either `bin_width` or `n_bins` to define grid cells.
     obs_key : str, default "celltype"
-<<<<<<< HEAD
-        The column name in adata_sp.obs for the cell type annotations.
-=======
         The column name in adata_sp.obs and adata_sc.obs for the cell type annotations.
     cells_x_col : str, default "x"
         The column name in adata_sp.obs for the x-coordinates of cells.
     cells_y_col : str, default "y"
         The column name in adata_sp.obs for the y-coordinates of cells.
->>>>>>> bb9ee318
+
     Returns
     -------
     array2d :  np.ndarray
