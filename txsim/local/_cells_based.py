--- conflicted
+++ resolved
@@ -1,19 +1,10 @@
 import numpy as np
 import anndata as ad
 from typing import Tuple, Dict
-
-<<<<<<< HEAD
+from skimage.morphology import convex_hull_image
 
 #TODO (fcts: _get_<...>_grid): 
-=======
-from anndata import AnnData
-
-from skimage.morphology import convex_hull_image
-
-#TODO (fcts: _get_<...>_grid):
->>>>>>> ae08e6fc
 # "celltype_density", "number_of_celltypes", "major_celltype_perc", "summed_cell_area", "spot_uniformity_within_cells"
-
 
 def _get_cell_density_grid(
     adata_sp: ad.AnnData,
@@ -47,21 +38,7 @@
     H = np.histogram2d(df_cells[cells_y_col], df_cells[cells_x_col], bins=bins, range=region_range)[0]
     return H
 
-<<<<<<< HEAD
-def major_celltype_perc(
-    adata_sp: ad.AnnData,
-    region_range: Tuple[Tuple[float, float], Tuple[float, float]],
-    bins: Tuple[int, int],
-    obs_key: str= "celltype",
-    cells_x_col: str = "x",
-    cells_y_col: str = "y"
-):
-    """calculates most common celltype (percentage) for each grid bin.
-    Parameters
-    ----------
-    adata_sp : AnnData
-        Annotated AnnData object containing spatial transcriptomics data.
-=======
+
 def _get_cell_density_grid_per_celltype(
     adata_sp: ad.AnnData, 
     region_range: Tuple[Tuple[float, float], Tuple[float, float]], 
@@ -76,28 +53,10 @@
     ----------
     adata_sp: AnnData
         Annotated ``AnnData`` object with counts from spatial data.
->>>>>>> ae08e6fc
-    region_range : Tuple[Tuple[float, float], Tuple[float, float]]
-        The range of the grid specified as ((y_min, y_max), (x_min, x_max)).
-    bins : Tuple[int, int]
-        The number of bins along the y and x axes, formatted as (ny, nx).
-<<<<<<< HEAD
-        default "celltype"
-        The column name in adata_sp.obs and adata_sc.obs for the cell type annotations.
-    Returns
-    -------
-    Array
-        A 2D array representing the percentage of the most common cell type in each grid bin.
-    """
-    H_out = get_celltype_density(adata_sp, region_range, bins, obs_key, cells_x_col, cells_y_col)
-    values_stacked = np.stack(H_out[0].values(), axis=2)
-    max_percentage = values_stacked.max(axis = 2)
-    return max_percentage
-
-def get_celltype_density(adata_sp: ad, region_range: Tuple[Tuple[float, float], Tuple[float, float]], bins: Tuple[int, int], obs_key: str = "celltype",cells_x_col: str = "x",
-    cells_y_col: str = "y",):
-    """Get celltype density.
-=======
+    region_range : Tuple[Tuple[float, float], Tuple[float, float]]
+        The range of the grid specified as ((y_min, y_max), (x_min, x_max)).
+    bins : Tuple[int, int]
+        The number of bins along the y and x axes, formatted as (ny, nx).
     obs_key : str, default "celltype"
         The column name in adata_sp.obs for the cell type annotations.
     cells_x_col : str, default "x"
@@ -134,37 +93,21 @@
     cells_y_col: str = "y"
 ) -> Dict[str, np.ndarray]:
     """Calculate the cell type ratio within each grid bin for each cell type.
->>>>>>> ae08e6fc
 
     Parameters
     ----------
     adata_sp: AnnData
-<<<<<<< HEAD
-        Annotated `AnnData` object with counts from spatial data
-=======
         Annotated ``AnnData`` object with counts from spatial data.
->>>>>>> ae08e6fc
     region_range : Tuple[Tuple[float, float], Tuple[float, float]]
         The range of the grid specified as ((y_min, y_max), (x_min, x_max)).
     bins : Tuple[int, int]
         The number of bins along the y and x axes, formatted as (ny, nx).
     obs_key : str, default "celltype"
-<<<<<<< HEAD
-        The column name in adata_sp.obs and adata_sc.obs for the cell type annotations.
-=======
         The column name in adata_sp.obs for the cell type annotations.
->>>>>>> ae08e6fc
-    cells_x_col : str, default "x"
-        The column name in adata_sp.obs for the x-coordinates of cells.
-    cells_y_col : str, default "y"
-        The column name in adata_sp.obs for the y-coordinates of cells.
-<<<<<<< HEAD
-    Returns
-    -------
-    H_dict :  dictionary with celltyp as key 
-              array with density per bin as value
-    range : range of binning
-=======
+    cells_x_col : str, default "x"
+        The column name in adata_sp.obs for the x-coordinates of cells.
+    cells_y_col : str, default "y"
+        The column name in adata_sp.obs for the y-coordinates of cells.
         
     Returns
     -------
@@ -172,7 +115,6 @@
         key: celltype 
         value: 2D numpy array representing the cell type ratio of the given cell type in each grid bin.
 
->>>>>>> ae08e6fc
     """
     df =  adata_sp.obs
 
@@ -187,15 +129,42 @@
       H = H_celltype/H_total
       H[np.isnan(H)] = 0
       H_dict[celltype] = H
-<<<<<<< HEAD
-    return H_dict, range
-=======
       
     return H_dict
 
 
+def _get_major_celltype_perc_grid(
+    adata_sp: ad.AnnData,
+    region_range: Tuple[Tuple[float, float], Tuple[float, float]],
+    bins: Tuple[int, int],
+    obs_key: str= "celltype",
+    cells_x_col: str = "x",
+    cells_y_col: str = "y"
+):
+    """calculates most common celltype (percentage) for each grid bin.
+    Parameters
+    ----------
+    adata_sp : AnnData
+        Annotated AnnData object containing spatial transcriptomics data.
+    region_range : Tuple[Tuple[float, float], Tuple[float, float]]
+        The range of the grid specified as ((y_min, y_max), (x_min, x_max)).
+    bins : Tuple[int, int]
+        The number of bins along the y and x axes, formatted as (ny, nx).
+        default "celltype"
+        The column name in adata_sp.obs and adata_sc.obs for the cell type annotations.
+    Returns
+    -------
+    Array
+        A 2D array representing the percentage of the most common cell type in each grid bin.
+    """
+    H_out = _get_celltype_ratio_grid(adata_sp, region_range, bins, obs_key, cells_x_col, cells_y_col)
+    values_stacked = np.stack(H_out.values(), axis=2)
+    max_percentage = values_stacked.max(axis = 2)
+    return max_percentage
+
+
 def _get_spot_uniformity_within_cells_grid(
-    adata_sp: AnnData,
+    adata_sp: ad.AnnData,
     region_range: Tuple[Tuple[float, float], Tuple[float, float]],
     bins: Tuple[int, int],
     cells_x_col: str = "x",
@@ -247,7 +216,7 @@
 
 
 def spot_uniformity_per_cell_score( #TODO: move to some other place? Also add to some __init__
-    adata_sp: AnnData,
+    adata_sp: ad.AnnData,
     spots_x_col: str = "x",
     spots_y_col: str = "y",
     key_added: str = "uniform_cell"
@@ -312,5 +281,4 @@
 
             # Calculate a uniformness measure based on the Chi-squared statistic
             adata_sp.obs.loc[adata_sp.obs.index == i, key_added] = 1 if chi2_delta == 0 \
-                else 1 - chi2_statistic / chi2_delta
->>>>>>> ae08e6fc
+                else 1 - chi2_statistic / chi2_delta