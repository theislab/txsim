from anndata import AnnData
import numpy as np
import pandas as pd
import scanpy as sc
from pyitlib import discrete_random_variable as drv


def coexpression_similarity(
    spatial_data: AnnData,
    seq_data: AnnData,
    thresh: float = 0,
    return_matrices: bool = False
):
    """Calculate the mean difference of normalised mutual information matrix values
    
    Parameters
    ----------
    spatial_data : AnnData
        annotated ``AnnData`` object with counts from spatial data
    seq_data : AnnData
        annotated ``AnnData`` object with counts scRNAseq data
    thresh : float, optional
        threshold for significant pairs from scRNAseq data. Pairs with correlations
        below the threshold (by magnitude) will be ignored when calculating mean, by
        default 0
    return_matrices: bool
        return coexpression similarity matrix for each modality?
        default False
        
    Returns
    -------
    mean : float
        mean of upper triangular difference matrix
    matrices: list
        list containing coexpression similarity matrix for each modality and gene names
    """

    #Copy to prevent overwriting original
    _seq_data = seq_data.copy()
    _spatial_data = spatial_data.copy()

<<<<<<< HEAD
    #Normalize single cell data and/or use raw spatial data
    #if norm_sc: sc.pp.normalize_total(_seq_data)
    #if raw: _spatial_data.X=_spatial_data.layers['raw_counts']
    _spatial_data.X = _spatial_data.layers['lognorm']
    _seq_data.X = _seq_data.layers['lognorm']

=======
>>>>>>> 8b226535
    #Create matrix only with intersected genes
    common = _seq_data.var_names.intersection(_spatial_data.var_names)
    seq = _seq_data[:, common]
    spt = _spatial_data[:,common]

    # Apply distance metric
    print("Calculating coexpression for:")
    print("  - Spatial data...")
    sim_spt = drv.information_mutual_normalised(spt.X.T)
    print("  - Single-cell data...")
    sim_seq = drv.information_mutual_normalised(seq.X.T)
    
    
    if return_matrices:
        return([sim_spt, sim_seq, common])
    else:
        # Evaluate NaN values for each gene in every modality

        ## Spatial
        nan_res = np.sum(np.isnan(sim_spt), axis = 0)
        if any(nan_res == len(common)):
            genes_nan = common[nan_res == len(common)]
            genes_nan = genes_nan.tolist()
            print("The following genes in the spatial modality resulted in NaN values:")
            for i in genes_nan: print(i)

        ## Single cell
        nan_res = np.sum(np.isnan(sim_seq), axis = 0)
        if any(nan_res == len(common)):
            genes_nan = common[nan_res == len(common)]
            genes_nan = genes_nan.tolist()
            print("The following genes in the single-cell modality resulted in NaN values")
            for i in genes_nan: print(i)


        #If threshold, mask values with NaNs
        sim_seq[np.abs(sim_seq) < np.abs(thresh)] = np.nan
        sim_seq[np.tril_indices(len(common))] = np.nan


        # Calculate difference between modalities
        diff = sim_seq - sim_spt
        mean = np.nanmean(np.absolute(diff)) / 2
        return mean


def coexpression_similarity_celltype(
    spatial_data: AnnData,
    seq_data: AnnData,
    thresh: float = 0,
    celltype: str = 'celltype'
) -> float:
    """Calculate the mean difference of Pearson correlation matrix values
    
    Parameters
    ----------
    spatial_data : AnnData
        Annotated ``AnnData`` object with counts from spatial data
    seq_data : AnnData
        Annotated ``AnnData`` object with counts scRNAseq data
    thresh : float, optional
        Threshold for significant pairs from scRNAseq data. Pairs with correlations
        below the threshold (by magnitude) will be ignored when calculating mean, by
        default 0
    celltype : str, optional
        Key where cell types are stored in `adata.obs`, by default 'celltype'

    Returns
    -------
    mean : float
        Mean of upper triangular difference matrix
    """
    #Create matrix only with intersected genes
    common = seq_data.var_names.intersection(spatial_data.var_names)
    seq = seq_data[:, common]
    spt = spatial_data[:,common]
    seq.X = seq.layers['lognorm']
    spt.X = spt.layers['lognorm']
    common_types = set(seq.obs[celltype]).intersection(set(spt.obs[celltype]))

    mean_dict = {}
    for c in common_types:
        #If there is only 1 cell:, skip cell type
        if len(spt[spt.obs[celltype]==c]) == 1: continue

        #Calculate corrcoef
        cor_seq = np.corrcoef(seq[seq.obs[celltype]==c,:].X, rowvar=False)
        cor_spt = np.corrcoef(spt[spt.obs[celltype]==c,:].X, rowvar=False)

        proportion = len(spt[spt.obs[celltype]==c])/len(spt.obs)
        sc_proportion = len(seq[seq.obs[celltype]==c])/len(seq.obs)

        #If above threshold
        cor_seq[np.abs(cor_seq) < np.abs(thresh)] = np.nan
        cor_seq[np.tril_indices(len(common))] = np.nan
        
        #Find spatial correlations above threshold
        spt_above = cor_spt[np.abs(cor_spt) > np.abs(thresh)]
        spt_above = spt_above[spt_above < 0.9999]

        #Subtract matricies
        diff = cor_seq - cor_spt

        #Find mean of upper triangular
        mean = np.nanmean(np.absolute(diff)) / 2
        mean_dict[c] = [mean, len(spt_above), len(cor_seq[~np.isnan(cor_seq)]), proportion, sc_proportion]

    return pd.DataFrame.from_dict(mean_dict, orient='index', 
            columns=['mean_diff', ' spt_above', 'seq_above', 'pct', 'sc_pct'])
<|MERGE_RESOLUTION|>--- conflicted
+++ resolved
@@ -1,159 +1,154 @@
-from anndata import AnnData
-import numpy as np
-import pandas as pd
-import scanpy as sc
-from pyitlib import discrete_random_variable as drv
-
-
-def coexpression_similarity(
-    spatial_data: AnnData,
-    seq_data: AnnData,
-    thresh: float = 0,
-    return_matrices: bool = False
-):
-    """Calculate the mean difference of normalised mutual information matrix values
-    
-    Parameters
-    ----------
-    spatial_data : AnnData
-        annotated ``AnnData`` object with counts from spatial data
-    seq_data : AnnData
-        annotated ``AnnData`` object with counts scRNAseq data
-    thresh : float, optional
-        threshold for significant pairs from scRNAseq data. Pairs with correlations
-        below the threshold (by magnitude) will be ignored when calculating mean, by
-        default 0
-    return_matrices: bool
-        return coexpression similarity matrix for each modality?
-        default False
-        
-    Returns
-    -------
-    mean : float
-        mean of upper triangular difference matrix
-    matrices: list
-        list containing coexpression similarity matrix for each modality and gene names
-    """
-
-    #Copy to prevent overwriting original
-    _seq_data = seq_data.copy()
-    _spatial_data = spatial_data.copy()
-
-<<<<<<< HEAD
-    #Normalize single cell data and/or use raw spatial data
-    #if norm_sc: sc.pp.normalize_total(_seq_data)
-    #if raw: _spatial_data.X=_spatial_data.layers['raw_counts']
-    _spatial_data.X = _spatial_data.layers['lognorm']
-    _seq_data.X = _seq_data.layers['lognorm']
-
-=======
->>>>>>> 8b226535
-    #Create matrix only with intersected genes
-    common = _seq_data.var_names.intersection(_spatial_data.var_names)
-    seq = _seq_data[:, common]
-    spt = _spatial_data[:,common]
-
-    # Apply distance metric
-    print("Calculating coexpression for:")
-    print("  - Spatial data...")
-    sim_spt = drv.information_mutual_normalised(spt.X.T)
-    print("  - Single-cell data...")
-    sim_seq = drv.information_mutual_normalised(seq.X.T)
-    
-    
-    if return_matrices:
-        return([sim_spt, sim_seq, common])
-    else:
-        # Evaluate NaN values for each gene in every modality
-
-        ## Spatial
-        nan_res = np.sum(np.isnan(sim_spt), axis = 0)
-        if any(nan_res == len(common)):
-            genes_nan = common[nan_res == len(common)]
-            genes_nan = genes_nan.tolist()
-            print("The following genes in the spatial modality resulted in NaN values:")
-            for i in genes_nan: print(i)
-
-        ## Single cell
-        nan_res = np.sum(np.isnan(sim_seq), axis = 0)
-        if any(nan_res == len(common)):
-            genes_nan = common[nan_res == len(common)]
-            genes_nan = genes_nan.tolist()
-            print("The following genes in the single-cell modality resulted in NaN values")
-            for i in genes_nan: print(i)
-
-
-        #If threshold, mask values with NaNs
-        sim_seq[np.abs(sim_seq) < np.abs(thresh)] = np.nan
-        sim_seq[np.tril_indices(len(common))] = np.nan
-
-
-        # Calculate difference between modalities
-        diff = sim_seq - sim_spt
-        mean = np.nanmean(np.absolute(diff)) / 2
-        return mean
-
-
-def coexpression_similarity_celltype(
-    spatial_data: AnnData,
-    seq_data: AnnData,
-    thresh: float = 0,
-    celltype: str = 'celltype'
-) -> float:
-    """Calculate the mean difference of Pearson correlation matrix values
-    
-    Parameters
-    ----------
-    spatial_data : AnnData
-        Annotated ``AnnData`` object with counts from spatial data
-    seq_data : AnnData
-        Annotated ``AnnData`` object with counts scRNAseq data
-    thresh : float, optional
-        Threshold for significant pairs from scRNAseq data. Pairs with correlations
-        below the threshold (by magnitude) will be ignored when calculating mean, by
-        default 0
-    celltype : str, optional
-        Key where cell types are stored in `adata.obs`, by default 'celltype'
-
-    Returns
-    -------
-    mean : float
-        Mean of upper triangular difference matrix
-    """
-    #Create matrix only with intersected genes
-    common = seq_data.var_names.intersection(spatial_data.var_names)
-    seq = seq_data[:, common]
-    spt = spatial_data[:,common]
-    seq.X = seq.layers['lognorm']
-    spt.X = spt.layers['lognorm']
-    common_types = set(seq.obs[celltype]).intersection(set(spt.obs[celltype]))
-
-    mean_dict = {}
-    for c in common_types:
-        #If there is only 1 cell:, skip cell type
-        if len(spt[spt.obs[celltype]==c]) == 1: continue
-
-        #Calculate corrcoef
-        cor_seq = np.corrcoef(seq[seq.obs[celltype]==c,:].X, rowvar=False)
-        cor_spt = np.corrcoef(spt[spt.obs[celltype]==c,:].X, rowvar=False)
-
-        proportion = len(spt[spt.obs[celltype]==c])/len(spt.obs)
-        sc_proportion = len(seq[seq.obs[celltype]==c])/len(seq.obs)
-
-        #If above threshold
-        cor_seq[np.abs(cor_seq) < np.abs(thresh)] = np.nan
-        cor_seq[np.tril_indices(len(common))] = np.nan
-        
-        #Find spatial correlations above threshold
-        spt_above = cor_spt[np.abs(cor_spt) > np.abs(thresh)]
-        spt_above = spt_above[spt_above < 0.9999]
-
-        #Subtract matricies
-        diff = cor_seq - cor_spt
-
-        #Find mean of upper triangular
-        mean = np.nanmean(np.absolute(diff)) / 2
-        mean_dict[c] = [mean, len(spt_above), len(cor_seq[~np.isnan(cor_seq)]), proportion, sc_proportion]
-
-    return pd.DataFrame.from_dict(mean_dict, orient='index', 
-            columns=['mean_diff', ' spt_above', 'seq_above', 'pct', 'sc_pct'])
+from anndata import AnnData
+import numpy as np
+import pandas as pd
+import scanpy as sc
+from pyitlib import discrete_random_variable as drv
+
+
+def coexpression_similarity(
+    spatial_data: AnnData,
+    seq_data: AnnData,
+    thresh: float = 0,
+    return_matrices: bool = False
+):
+    """Calculate the mean difference of normalised mutual information matrix values
+    
+    Parameters
+    ----------
+    spatial_data : AnnData
+        annotated ``AnnData`` object with counts from spatial data
+    seq_data : AnnData
+        annotated ``AnnData`` object with counts scRNAseq data
+    thresh : float, optional
+        threshold for significant pairs from scRNAseq data. Pairs with correlations
+        below the threshold (by magnitude) will be ignored when calculating mean, by
+        default 0
+    return_matrices: bool
+        return coexpression similarity matrix for each modality?
+        default False
+        
+    Returns
+    -------
+    mean : float
+        mean of upper triangular difference matrix
+    matrices: list
+        list containing coexpression similarity matrix for each modality and gene names
+    """
+
+    #Copy to prevent overwriting original
+    _seq_data = seq_data.copy()
+    _spatial_data = spatial_data.copy()
+
+
+    _spatial_data.X = _spatial_data.layers['lognorm']
+    _seq_data.X = _seq_data.layers['lognorm']
+
+    #Create matrix only with intersected genes
+    common = _seq_data.var_names.intersection(_spatial_data.var_names)
+    seq = _seq_data[:, common]
+    spt = _spatial_data[:,common]
+
+    # Apply distance metric
+    print("Calculating coexpression for:")
+    print("  - Spatial data...")
+    sim_spt = drv.information_mutual_normalised(spt.X.T)
+    print("  - Single-cell data...")
+    sim_seq = drv.information_mutual_normalised(seq.X.T)
+    
+    
+    if return_matrices:
+        return([sim_spt, sim_seq, common])
+    else:
+        # Evaluate NaN values for each gene in every modality
+
+        ## Spatial
+        nan_res = np.sum(np.isnan(sim_spt), axis = 0)
+        if any(nan_res == len(common)):
+            genes_nan = common[nan_res == len(common)]
+            genes_nan = genes_nan.tolist()
+            print("The following genes in the spatial modality resulted in NaN values:")
+            for i in genes_nan: print(i)
+
+        ## Single cell
+        nan_res = np.sum(np.isnan(sim_seq), axis = 0)
+        if any(nan_res == len(common)):
+            genes_nan = common[nan_res == len(common)]
+            genes_nan = genes_nan.tolist()
+            print("The following genes in the single-cell modality resulted in NaN values")
+            for i in genes_nan: print(i)
+
+
+        #If threshold, mask values with NaNs
+        sim_seq[np.abs(sim_seq) < np.abs(thresh)] = np.nan
+        sim_seq[np.tril_indices(len(common))] = np.nan
+
+
+        # Calculate difference between modalities
+        diff = sim_seq - sim_spt
+        mean = np.nanmean(np.absolute(diff)) / 2
+        return mean
+
+
+def coexpression_similarity_celltype(
+    spatial_data: AnnData,
+    seq_data: AnnData,
+    thresh: float = 0,
+    celltype: str = 'celltype'
+) -> float:
+    """Calculate the mean difference of Pearson correlation matrix values
+    
+    Parameters
+    ----------
+    spatial_data : AnnData
+        Annotated ``AnnData`` object with counts from spatial data
+    seq_data : AnnData
+        Annotated ``AnnData`` object with counts scRNAseq data
+    thresh : float, optional
+        Threshold for significant pairs from scRNAseq data. Pairs with correlations
+        below the threshold (by magnitude) will be ignored when calculating mean, by
+        default 0
+    celltype : str, optional
+        Key where cell types are stored in `adata.obs`, by default 'celltype'
+
+    Returns
+    -------
+    mean : float
+        Mean of upper triangular difference matrix
+    """
+    #Create matrix only with intersected genes
+    common = seq_data.var_names.intersection(spatial_data.var_names)
+    seq = seq_data[:, common]
+    spt = spatial_data[:,common]
+    seq.X = seq.layers['lognorm']
+    spt.X = spt.layers['lognorm']
+    common_types = set(seq.obs[celltype]).intersection(set(spt.obs[celltype]))
+
+    mean_dict = {}
+    for c in common_types:
+        #If there is only 1 cell:, skip cell type
+        if len(spt[spt.obs[celltype]==c]) == 1: continue
+
+        #Calculate corrcoef
+        cor_seq = np.corrcoef(seq[seq.obs[celltype]==c,:].X, rowvar=False)
+        cor_spt = np.corrcoef(spt[spt.obs[celltype]==c,:].X, rowvar=False)
+
+        proportion = len(spt[spt.obs[celltype]==c])/len(spt.obs)
+        sc_proportion = len(seq[seq.obs[celltype]==c])/len(seq.obs)
+
+        #If above threshold
+        cor_seq[np.abs(cor_seq) < np.abs(thresh)] = np.nan
+        cor_seq[np.tril_indices(len(common))] = np.nan
+        
+        #Find spatial correlations above threshold
+        spt_above = cor_spt[np.abs(cor_spt) > np.abs(thresh)]
+        spt_above = spt_above[spt_above < 0.9999]
+
+        #Subtract matricies
+        diff = cor_seq - cor_spt
+
+        #Find mean of upper triangular
+        mean = np.nanmean(np.absolute(diff)) / 2
+        mean_dict[c] = [mean, len(spt_above), len(cor_seq[~np.isnan(cor_seq)]), proportion, sc_proportion]
+
+    return pd.DataFrame.from_dict(mean_dict, orient='index', 
+            columns=['mean_diff', ' spt_above', 'seq_above', 'pct', 'sc_pct'])