--- conflicted
+++ resolved
@@ -1,199 +1,175 @@
-from anndata import AnnData
-import numpy as np
-import pandas as pd
-import scanpy as sc
-from pyitlib import discrete_random_variable as drv
-
-
-def coexpression_similarity(
-    spatial_data: AnnData,
-    seq_data: AnnData,
-<<<<<<< HEAD
-    min_cells: int = 20,
-=======
->>>>>>> 90c0e90b
-    thresh: float = 0,
-    layer: str = 'lognorm',
-    key: str = 'celltype',
-    by_celltype: bool = False,
-<<<<<<< HEAD
-    pipeline_output = True
-    
-=======
-    pipeline_output: bool = True,
->>>>>>> 90c0e90b
-):
-    """Calculate the mean difference of normalised mutual information matrix values
-    
-    Parameters
-    ----------
-    spatial_data : AnnData
-        annotated ``AnnData`` object with counts from spatial data
-    seq_data : AnnData
-        annotated ``AnnData`` object with counts scRNAseq data
-    min_cells : int, optional
-        Minimum number of cells in which a gene should be detected to be considered
-        expressed. By default 20
-    thresh : float, optional
-        threshold for significant pairs from scRNAseq data. Pairs with correlations
-        below the threshold (by magnitude) will be ignored when calculating mean, by
-        default 0
-    layer : str, optional
-        name of layer used to calculate coexpression similarity. Should be the same
-        in both AnnData objects
-        default lognorm
-    key : str
-        name of the column containing the cell type information
-    by_celltype: bool
-        run analysis by cell type? If False, computation will be performed using the
-        whole gene expression matrix
-    pipeline_output: bool, optional (default: True)
-        flag whether the metric is run as part of the pipeline or not. If not, then
-        coexpression similarity matrices are returned for each modality. Otherwise,
-        only the mean absolute difference of the upper triangle of the coexpression
-        matrices is returned as a single score.
-        
-    Returns
-    -------
-    mean : float
-        mean of upper triangular difference matrix
-    matrices: list
-        list containing coexpression similarity matrix for each modality and gene names
-    """
-
-    #Copy to prevent overwriting original
-    _seq_data = seq_data.copy()
-    _spatial_data = spatial_data.copy()
-
-    #Create matrix only with intersected genes
-    common = _seq_data.var_names.intersection(_spatial_data.var_names)
-    seq = _seq_data[:, common]
-    spt = _spatial_data[:,common]
-
-<<<<<<< HEAD
-    print(len(common), "genes are shared in both modalities")
-    
-    if not by_celltype:
-        	
-        spatial_expressed = spt.var_names[sc.pp.filter_genes(spt, min_cells = min_cells, inplace=False)[0]]
-        seq_expressed = seq.var_names[sc.pp.filter_genes(seq, min_cells = min_cells, inplace=False)[0]]
-        
-        print(round(len(spatial_expressed)/len(common) * 100), "% of genes are expressed in the spatial modality", sep = '')
-        print(round(len(seq_expressed)/len(common) * 100), "% of genes are expressed in the single-cell modality", sep = '')
-        
-        common_exp = spatial_expressed.intersection(seq_expressed)
-        
-        if(not len(common_exp)):
-            print("No expressed genes are shared in both modalities")
-        else:
-            print(len(common_exp), "out of", len(common), 'genes will be used')
-            
-            spt_exp = spt[:, common_exp]
-            seq_exp = seq[:, common_exp]
-        
-            spt_mat = spt_exp.layers[layer].T
-            seq_mat = seq_exp.layers[layer].T
-            
-            print("Calculating coexpression similarity")
-            output = compute_mutual_information(spt_mat, seq_mat, common_exp, thresh, pipeline_output)
-=======
-    # Determine cell type populations across both modalities
-    ct_spt = list(np.unique(np.array(spt.obs[key])))
-    ct_seq = list(np.unique(np.array(seq.obs[key])))
-    
-    common_types = [x for x in ct_spt if x in ct_seq]
-          
-    print("Calculating coexpression similarity")
-    
-    if not by_celltype:
-        spt_mat = spt.layers[layer].T
-        seq_mat = seq.layers[layer].T
-        output = compute_mutual_information(spt_mat, seq_mat, common, thresh, pipeline_output)
-
->>>>>>> 90c0e90b
-    else:
-        output = {}
-        # Determine cell type populations across both modalities
-        ct_spt = list(np.unique(np.array(spt.obs[key])))
-        ct_seq = list(np.unique(np.array(seq.obs[key])))
-    
-        common_types = [x for x in ct_spt if x in ct_seq]
-        
-        #spt_ct_counts = spt.obs[key].value_counts()
-        #seq_ct_counts = seq.obs[key].value_counts()
-        #print(type(spt_ct_counts[spt_ct_counts > min_cells]))
-          
-        for c in common_types:
-            print("[%s]" % c)
-        
-            # Extract expression data layer
-            spt_ct = spt[spt.obs[key]==c,:]
-            seq_ct = seq[seq.obs[key]==c,:]
-            
-            # Extract genes expressed in at least 20 cells
-            spatial_expressed = spt_ct.var_names[sc.pp.filter_genes(spt_ct, min_cells = min_cells, inplace=False)[0]]
-            seq_expressed = seq_ct.var_names[sc.pp.filter_genes(seq_ct, min_cells = min_cells, inplace=False)[0]]
-        
-            print(round(len(spatial_expressed)/len(common) * 100), "% of genes are expressed in the spatial modality", sep = '')
-            print(round(len(seq_expressed)/len(common) * 100), "% of genes are expressed in the single-cell modality", sep = '')
-            
-            common_exp = spatial_expressed.intersection(seq_expressed)
-
-            if(not len(common_exp)):
-                print("No expressed genes are shared in both modalities. Returning None value\n")
-                output[c] = None
-            else:
-                print(len(common_exp), "out of", len(common), 'genes will be used')
-            
-                spt_exp = spt_ct[:, common_exp]
-                seq_exp = seq_ct[:, common_exp]
-        
-                spt_mat = spt_exp.layers[layer].T
-                seq_mat = seq_exp.layers[layer].T
- 
-                print("Calculating coexpression similarity")
-                output[c] = compute_mutual_information(spt_mat, seq_mat, common_exp, thresh, pipeline_output)
-            
-       
-    return(output)
-
-
-
-def compute_mutual_information(spt_mat, seq_mat, common, thresh, pipeline_output):
-    # Apply distance metric
-    print("  - Spatial data...")        
-    sim_spt = drv.information_mutual_normalised(spt_mat)
-    print("  - Single-cell data...\n")
-    sim_seq = drv.information_mutual_normalised(seq_mat)
-    
-    if not pipeline_output:
-        output = [sim_spt, sim_seq, common]
-    else:
-    # Evaluate NaN values for each gene in every modality
-    ## Spatial
-        nan_res = np.sum(np.isnan(sim_spt), axis = 0)
-        if any(nan_res == len(common)):
-            genes_nan = common[nan_res == len(common)]
-            genes_nan = genes_nan.tolist()
-            print("The following genes in the spatial modality resulted in NaN values:")
-            for i in genes_nan: print(i)
-
-            ## Single cell
-        nan_res = np.sum(np.isnan(sim_seq), axis = 0)
-        if any(nan_res == len(common)):
-            genes_nan = common[nan_res == len(common)]
-            genes_nan = genes_nan.tolist()
-            print("The following genes in the single-cell modality resulted in NaN values:")
-            for i in genes_nan: print(i)
-                
-        #If threshold, mask values with NaNs
-        sim_seq[np.abs(sim_seq) < np.abs(thresh)] = np.nan
-        sim_seq[np.tril_indices(len(common))] = np.nan
-
-
-        # Calculate difference between modalities
-        diff = sim_seq - sim_spt
-        mean = np.nanmean(np.absolute(diff)) / 2
-        output = mean
-    
-    return(output)
+from anndata import AnnData
+import numpy as np
+import pandas as pd
+import scanpy as sc
+from pyitlib import discrete_random_variable as drv
+
+
+def coexpression_similarity(
+    spatial_data: AnnData,
+    seq_data: AnnData,
+    min_cells: int = 20,
+    thresh: float = 0,
+    layer: str = 'lognorm',
+    key: str = 'celltype',
+    by_celltype: bool = False,
+    pipeline_output: bool = True,
+):
+    """Calculate the mean difference of normalised mutual information matrix values
+    
+    Parameters
+    ----------
+    spatial_data : AnnData
+        annotated ``AnnData`` object with counts from spatial data
+    seq_data : AnnData
+        annotated ``AnnData`` object with counts scRNAseq data
+    min_cells : int, optional
+        Minimum number of cells in which a gene should be detected to be considered
+        expressed. By default 20
+    thresh : float, optional
+        threshold for significant pairs from scRNAseq data. Pairs with correlations
+        below the threshold (by magnitude) will be ignored when calculating mean, by
+        default 0
+    layer : str, optional
+        name of layer used to calculate coexpression similarity. Should be the same
+        in both AnnData objects
+        default lognorm
+    key : str
+        name of the column containing the cell type information
+    by_celltype: bool
+        run analysis by cell type? If False, computation will be performed using the
+        whole gene expression matrix
+    pipeline_output: bool, optional (default: True)
+        flag whether the metric is run as part of the pipeline or not. If not, then
+        coexpression similarity matrices are returned for each modality. Otherwise,
+        only the mean absolute difference of the upper triangle of the coexpression
+        matrices is returned as a single score.
+        
+    Returns
+    -------
+    mean : float
+        mean of upper triangular difference matrix
+    matrices: list
+        list containing coexpression similarity matrix for each modality and gene names
+    """
+
+    #Copy to prevent overwriting original
+    _seq_data = seq_data.copy()
+    _spatial_data = spatial_data.copy()
+
+    #Create matrix only with intersected genes
+    common = _seq_data.var_names.intersection(_spatial_data.var_names)
+    seq = _seq_data[:, common]
+    spt = _spatial_data[:,common]
+
+    print(len(common), "genes are shared in both modalities")
+    
+    if not by_celltype:
+        	
+        spatial_expressed = spt.var_names[sc.pp.filter_genes(spt, min_cells = min_cells, inplace=False)[0]]
+        seq_expressed = seq.var_names[sc.pp.filter_genes(seq, min_cells = min_cells, inplace=False)[0]]
+        
+        print(round(len(spatial_expressed)/len(common) * 100), "% of genes are expressed in the spatial modality", sep = '')
+        print(round(len(seq_expressed)/len(common) * 100), "% of genes are expressed in the single-cell modality", sep = '')
+        
+        common_exp = spatial_expressed.intersection(seq_expressed)
+        
+        if(not len(common_exp)):
+            print("No expressed genes are shared in both modalities")
+        else:
+            print(len(common_exp), "out of", len(common), 'genes will be used')
+            
+            spt_exp = spt[:, common_exp]
+            seq_exp = seq[:, common_exp]
+        
+            spt_mat = spt_exp.layers[layer].T
+            seq_mat = seq_exp.layers[layer].T
+            
+            print("Calculating coexpression similarity")
+            output = compute_mutual_information(spt_mat, seq_mat, common_exp, thresh, pipeline_output)
+    else:
+        output = {}
+        # Determine cell type populations across both modalities
+        ct_spt = list(np.unique(np.array(spt.obs[key])))
+        ct_seq = list(np.unique(np.array(seq.obs[key])))
+    
+        common_types = [x for x in ct_spt if x in ct_seq]
+        
+        #spt_ct_counts = spt.obs[key].value_counts()
+        #seq_ct_counts = seq.obs[key].value_counts()
+        #print(type(spt_ct_counts[spt_ct_counts > min_cells]))
+          
+        for c in common_types:
+            print("[%s]" % c)
+        
+            # Extract expression data layer
+            spt_ct = spt[spt.obs[key]==c,:]
+            seq_ct = seq[seq.obs[key]==c,:]
+            
+            # Extract genes expressed in at least 20 cells
+            spatial_expressed = spt_ct.var_names[sc.pp.filter_genes(spt_ct, min_cells = min_cells, inplace=False)[0]]
+            seq_expressed = seq_ct.var_names[sc.pp.filter_genes(seq_ct, min_cells = min_cells, inplace=False)[0]]
+        
+            print(round(len(spatial_expressed)/len(common) * 100), "% of genes are expressed in the spatial modality", sep = '')
+            print(round(len(seq_expressed)/len(common) * 100), "% of genes are expressed in the single-cell modality", sep = '')
+            
+            common_exp = spatial_expressed.intersection(seq_expressed)
+
+            if(not len(common_exp)):
+                print("No expressed genes are shared in both modalities. Returning None value\n")
+                output[c] = None
+            else:
+                print(len(common_exp), "out of", len(common), 'genes will be used')
+            
+                spt_exp = spt_ct[:, common_exp]
+                seq_exp = seq_ct[:, common_exp]
+        
+                spt_mat = spt_exp.layers[layer].T
+                seq_mat = seq_exp.layers[layer].T
+ 
+                print("Calculating coexpression similarity")
+                output[c] = compute_mutual_information(spt_mat, seq_mat, common_exp, thresh, pipeline_output)
+            
+       
+    return(output)
+
+
+
+def compute_mutual_information(spt_mat, seq_mat, common, thresh, pipeline_output):
+    # Apply distance metric
+    print("  - Spatial data...")        
+    sim_spt = drv.information_mutual_normalised(spt_mat)
+    print("  - Single-cell data...\n")
+    sim_seq = drv.information_mutual_normalised(seq_mat)
+    
+    if not pipeline_output:
+        output = [sim_spt, sim_seq, common]
+    else:
+    # Evaluate NaN values for each gene in every modality
+    ## Spatial
+        nan_res = np.sum(np.isnan(sim_spt), axis = 0)
+        if any(nan_res == len(common)):
+            genes_nan = common[nan_res == len(common)]
+            genes_nan = genes_nan.tolist()
+            print("The following genes in the spatial modality resulted in NaN values:")
+            for i in genes_nan: print(i)
+
+            ## Single cell
+        nan_res = np.sum(np.isnan(sim_seq), axis = 0)
+        if any(nan_res == len(common)):
+            genes_nan = common[nan_res == len(common)]
+            genes_nan = genes_nan.tolist()
+            print("The following genes in the single-cell modality resulted in NaN values:")
+            for i in genes_nan: print(i)
+                
+        #If threshold, mask values with NaNs
+        sim_seq[np.abs(sim_seq) < np.abs(thresh)] = np.nan
+        sim_seq[np.tril_indices(len(common))] = np.nan
+
+
+        # Calculate difference between modalities
+        diff = sim_seq - sim_spt
+        mean = np.nanmean(np.absolute(diff)) / 2
+        output = mean
+    
+    return(output)