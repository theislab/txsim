from anndata import AnnData
import numpy as np
import pandas as pd
import scanpy as sc
from pandas import DataFrame
from ._coexpression_similarity import *
from ._celltype_proportions import *
from ._efficiency import *
from ._relative_pairwise_celltype_expression import *
from ._relative_pairwise_gene_expression import *
from ._negative_marker_purity import *
from ._cell_statistics import *
from ._coembedding import knn_mixing
from ._gene_set_coexpression import *

def all_metrics(
    adata_sp: AnnData,
    adata_sc: AnnData
) -> DataFrame:

    #Generate metrics
    metrics = {}
    ##Celltype proportion
<<<<<<< HEAD
    #metrics['mean_ct_prop_dev'] = mean_proportion_deviation(adata_sp,adata_sc)
    #metrics['prop_noncommon_labels_sc'] = proportion_cells_non_common_celltype_sc(adata_sp,adata_sc)
    #metrics['prop_noncommon_labels_sp'] = proportion_cells_non_common_celltype_sp(adata_sp,adata_sc)
    
=======
    metrics['mean_ct_prop_dev'] = mean_proportion_deviation(adata_sp,adata_sc)
    metrics['prop_noncommon_labels_sc'] = proportion_cells_non_common_celltype_sc(adata_sp,adata_sc)
    metrics['prop_noncommon_labels_sp'] = proportion_cells_non_common_celltype_sp(adata_sp,adata_sc)
>>>>>>> 6756ed0d
    ## Gene efficiency metrics   
    #metrics['gene_eff_dev'] = efficiency_deviation(adata_sp,adata_sc)
    #metrics['gene_eff_mean'] = efficiency_mean(adata_sp,adata_sc)
    
    ## Expression similarity metrics
    metrics['relative_sim_across_celltype_overall_metric'] = relative_pairwise_celltype_expression(adata_sp,adata_sc,'celltype','lognorm')
    metrics['relative_sim_across_gene_overall_metric'] = relative_pairwise_gene_expression(adata_sp, adata_sc, 'celltype', 'lognorm')
    #metrics['mean_sim_across_clust'] = mean_similarity_gene_expression_across_clusters(adata_sp,adata_sc)
    #metrics['prc95_sim_across_clust'] = percentile95_similarity_gene_expression_across_clusters(adata_sp,adata_sc)
    
    ## Coexpression similarity
    metrics['coexpression_similarity'] = coexpression_similarity(adata_sp, adata_sc)
    metrics['coexpression_similarity_celltype'] = coexpression_similarity(adata_sp, adata_sc, by_celltype = True)
    #metrics['gene_set_coexpression'] = gene_set_coexpression(adata_sp, adata_sc)
        
    # Negative marker purity
    metrics['neg_marker_purity_cells'] = negative_marker_purity_cells(adata_sp,adata_sc)
    metrics['neg_marker_purity_reads'] = negative_marker_purity_reads(adata_sp,adata_sc)
    
    ## KNN mixing
    metrics['knn_mixing'] = knn_mixing(adata_sp,adata_sc)
        
    ## Cell statistics
    #metrics['ratio_median_readsxcell'] = ratio_median_readsXcells(adata_sp,adata_sc)
    #metrics['ratio_mean_readsxcell'] = ratio_mean_readsXcells(adata_sp,adata_sc)
    #metrics['ratio_n_cells'] = ratio_number_of_cells(adata_sp,adata_sc)
    #metrics['ratio_mean_genexcells'] = ratio_mean_genesXcells(adata_sp,adata_sc)
    #metrics['ratio_median_genexcells'] = ratio_median_genesXcells(adata_sp,adata_sc)
        
    
    return pd.DataFrame.from_dict(metrics, orient='index')

<<<<<<< HEAD





=======
def aggregate_metrics(
    metric_list: list,
    aggregated_metric: DataFrame,
    name_list: list = None
):
    mean_metric = pd.concat((metric_list), axis=1)
    if name_list is not None: mean_metric.columns = name_list
    mean_metric["mean"] = mean_metric.mean(axis=1)
    mean_metric["std"] = mean_metric.std(axis=1)
    aggregated_metric.columns = ["AGGREGATED_METRIC"]
    mean_metric = pd.concat((mean_metric,aggregated_metric), axis=1)
    return mean_metric

>>>>>>> 6756ed0d
<|MERGE_RESOLUTION|>--- conflicted
+++ resolved
@@ -1,86 +1,70 @@
-from anndata import AnnData
-import numpy as np
-import pandas as pd
-import scanpy as sc
-from pandas import DataFrame
-from ._coexpression_similarity import *
-from ._celltype_proportions import *
-from ._efficiency import *
-from ._relative_pairwise_celltype_expression import *
-from ._relative_pairwise_gene_expression import *
-from ._negative_marker_purity import *
-from ._cell_statistics import *
-from ._coembedding import knn_mixing
-from ._gene_set_coexpression import *
-
-def all_metrics(
-    adata_sp: AnnData,
-    adata_sc: AnnData
-) -> DataFrame:
-
-    #Generate metrics
-    metrics = {}
-    ##Celltype proportion
-<<<<<<< HEAD
-    #metrics['mean_ct_prop_dev'] = mean_proportion_deviation(adata_sp,adata_sc)
-    #metrics['prop_noncommon_labels_sc'] = proportion_cells_non_common_celltype_sc(adata_sp,adata_sc)
-    #metrics['prop_noncommon_labels_sp'] = proportion_cells_non_common_celltype_sp(adata_sp,adata_sc)
-    
-=======
-    metrics['mean_ct_prop_dev'] = mean_proportion_deviation(adata_sp,adata_sc)
-    metrics['prop_noncommon_labels_sc'] = proportion_cells_non_common_celltype_sc(adata_sp,adata_sc)
-    metrics['prop_noncommon_labels_sp'] = proportion_cells_non_common_celltype_sp(adata_sp,adata_sc)
->>>>>>> 6756ed0d
-    ## Gene efficiency metrics   
-    #metrics['gene_eff_dev'] = efficiency_deviation(adata_sp,adata_sc)
-    #metrics['gene_eff_mean'] = efficiency_mean(adata_sp,adata_sc)
-    
-    ## Expression similarity metrics
-    metrics['relative_sim_across_celltype_overall_metric'] = relative_pairwise_celltype_expression(adata_sp,adata_sc,'celltype','lognorm')
-    metrics['relative_sim_across_gene_overall_metric'] = relative_pairwise_gene_expression(adata_sp, adata_sc, 'celltype', 'lognorm')
-    #metrics['mean_sim_across_clust'] = mean_similarity_gene_expression_across_clusters(adata_sp,adata_sc)
-    #metrics['prc95_sim_across_clust'] = percentile95_similarity_gene_expression_across_clusters(adata_sp,adata_sc)
-    
-    ## Coexpression similarity
-    metrics['coexpression_similarity'] = coexpression_similarity(adata_sp, adata_sc)
-    metrics['coexpression_similarity_celltype'] = coexpression_similarity(adata_sp, adata_sc, by_celltype = True)
-    #metrics['gene_set_coexpression'] = gene_set_coexpression(adata_sp, adata_sc)
-        
-    # Negative marker purity
-    metrics['neg_marker_purity_cells'] = negative_marker_purity_cells(adata_sp,adata_sc)
-    metrics['neg_marker_purity_reads'] = negative_marker_purity_reads(adata_sp,adata_sc)
-    
-    ## KNN mixing
-    metrics['knn_mixing'] = knn_mixing(adata_sp,adata_sc)
-        
-    ## Cell statistics
-    #metrics['ratio_median_readsxcell'] = ratio_median_readsXcells(adata_sp,adata_sc)
-    #metrics['ratio_mean_readsxcell'] = ratio_mean_readsXcells(adata_sp,adata_sc)
-    #metrics['ratio_n_cells'] = ratio_number_of_cells(adata_sp,adata_sc)
-    #metrics['ratio_mean_genexcells'] = ratio_mean_genesXcells(adata_sp,adata_sc)
-    #metrics['ratio_median_genexcells'] = ratio_median_genesXcells(adata_sp,adata_sc)
-        
-    
-    return pd.DataFrame.from_dict(metrics, orient='index')
-
-<<<<<<< HEAD
-
-
-
-
-
-=======
-def aggregate_metrics(
-    metric_list: list,
-    aggregated_metric: DataFrame,
-    name_list: list = None
-):
-    mean_metric = pd.concat((metric_list), axis=1)
-    if name_list is not None: mean_metric.columns = name_list
-    mean_metric["mean"] = mean_metric.mean(axis=1)
-    mean_metric["std"] = mean_metric.std(axis=1)
-    aggregated_metric.columns = ["AGGREGATED_METRIC"]
-    mean_metric = pd.concat((mean_metric,aggregated_metric), axis=1)
-    return mean_metric
-
->>>>>>> 6756ed0d
+from anndata import AnnData
+import numpy as np
+import pandas as pd
+import scanpy as sc
+from pandas import DataFrame
+from ._coexpression_similarity import *
+from ._celltype_proportions import *
+from ._efficiency import *
+from ._relative_pairwise_celltype_expression import *
+from ._relative_pairwise_gene_expression import *
+from ._negative_marker_purity import *
+from ._cell_statistics import *
+from ._coembedding import knn_mixing
+from ._gene_set_coexpression import *
+
+def all_metrics(
+    adata_sp: AnnData,
+    adata_sc: AnnData
+) -> DataFrame:
+
+    #Generate metrics
+    metrics = {}
+    ##Celltype proportion
+    metrics['mean_ct_prop_dev'] = mean_proportion_deviation(adata_sp,adata_sc)
+    metrics['prop_noncommon_labels_sc'] = proportion_cells_non_common_celltype_sc(adata_sp,adata_sc)
+    metrics['prop_noncommon_labels_sp'] = proportion_cells_non_common_celltype_sp(adata_sp,adata_sc)
+    ## Gene efficiency metrics   
+    #metrics['gene_eff_dev'] = efficiency_deviation(adata_sp,adata_sc)
+    #metrics['gene_eff_mean'] = efficiency_mean(adata_sp,adata_sc)
+    
+    ## Expression similarity metrics
+    metrics['relative_sim_across_celltype_overall_metric'] = relative_pairwise_celltype_expression(adata_sp,adata_sc,'celltype','lognorm')
+    metrics['relative_sim_across_gene_overall_metric'] = relative_pairwise_gene_expression(adata_sp, adata_sc, 'celltype', 'lognorm')
+    #metrics['mean_sim_across_clust'] = mean_similarity_gene_expression_across_clusters(adata_sp,adata_sc)
+    #metrics['prc95_sim_across_clust'] = percentile95_similarity_gene_expression_across_clusters(adata_sp,adata_sc)
+    
+    ## Coexpression similarity
+    metrics['coexpression_similarity'] = coexpression_similarity(adata_sp, adata_sc)
+    metrics['coexpression_similarity_celltype'] = coexpression_similarity(adata_sp, adata_sc, by_celltype = True)
+    #metrics['gene_set_coexpression'] = gene_set_coexpression(adata_sp, adata_sc)
+        
+    # Negative marker purity
+    metrics['neg_marker_purity_cells'] = negative_marker_purity_cells(adata_sp,adata_sc)
+    metrics['neg_marker_purity_reads'] = negative_marker_purity_reads(adata_sp,adata_sc)
+    
+    ## KNN mixing
+    metrics['knn_mixing'] = knn_mixing(adata_sp,adata_sc)
+        
+    ## Cell statistics
+    #metrics['ratio_median_readsxcell'] = ratio_median_readsXcells(adata_sp,adata_sc)
+    #metrics['ratio_mean_readsxcell'] = ratio_mean_readsXcells(adata_sp,adata_sc)
+    #metrics['ratio_n_cells'] = ratio_number_of_cells(adata_sp,adata_sc)
+    #metrics['ratio_mean_genexcells'] = ratio_mean_genesXcells(adata_sp,adata_sc)
+    #metrics['ratio_median_genexcells'] = ratio_median_genesXcells(adata_sp,adata_sc)
+        
+    
+    return pd.DataFrame.from_dict(metrics, orient='index')
+
+def aggregate_metrics(
+    metric_list: list,
+    aggregated_metric: DataFrame,
+    name_list: list = None
+):
+    mean_metric = pd.concat((metric_list), axis=1)
+    if name_list is not None: mean_metric.columns = name_list
+    mean_metric["mean"] = mean_metric.mean(axis=1)
+    mean_metric["std"] = mean_metric.std(axis=1)
+    aggregated_metric.columns = ["AGGREGATED_METRIC"]
+    mean_metric = pd.concat((mean_metric,aggregated_metric), axis=1)
+    return mean_metric