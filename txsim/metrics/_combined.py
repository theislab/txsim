from anndata import AnnData
import numpy as np
import pandas as pd
import scanpy as sc
from ._coexpression_similarity import *
from .metric2 import calc_metric2
from ._celltype_proportions import *
from ._efficiency import *
from ._expression_similarity_between_celltypes import *
from ._negative_marker_purity import *
from ._cell_statistics import *
from ._coembedding import knn_mixing



def all_metrics(
    adata_sp: AnnData,
    adata_sc: AnnData
) -> pd.DataFrame:
<<<<<<< HEAD

    #Generate metrics
    metrics = {}
    #Celltype proportion
    metrics['mean_ct_prop_dev'] = mean_proportion_deviation(adata_sp,adata_sc)
    metrics['prop_noncommon_labels_sc'] = proportion_cells_non_common_celltype_sc(adata_sp,adata_sc)
    metrics['prop_noncommon_labels_sp'] = proportion_cells_non_common_celltype_sp(adata_sp,adata_sc)
    # Gene efficiency metrics   
    metrics['gene_eff_dev'] = efficiency_deviation(adata_sp,adata_sc)
    metrics['gene_eff_mean'] = efficiency_mean(adata_sp,adata_sc)
    # Expression similarity metrics
    metrics['mean_sim_across_clust'] = mean_similarity_gene_expression_across_clusters(adata_sp,adata_sc)
    metrics['prc95_sim_across_clust'] = percentile95_similarity_gene_expression_across_clusters(adata_sp,adata_sc)
    # Coexpression similarity
    metrics['coexpression_similarity'] = coexpression_similarity(adata_sp, adata_sc)
    metrics['coexpression_similarity_celltype'] = coexpression_similarity(
        adata_sp,
        adata_sc,
        by_celltype = True)
    metrics['gene_set_coexpression'] = gene_set_coexpression(adata_sp, adata_sc)
    # Negative marker purity
    metrics['neg_marker_purity'] = negative_marker_purity(adata_sp,adata_sc)
    # Cell statistics
    metrics['ratio_median_readsxcell'] = ratio_median_readsXcells(adata_sp,adata_sc)
    metrics['ratio_mean_readsxcell'] = ratio_mean_readsXcells(adata_sp,adata_sc)
    metrics['ratio_n_cells'] = ratio_number_of_cells(adata_sp,adata_sc)
    metrics['ratio_mean_genexcells'] = ratio_mean_genesXcells(adata_sp,adata_sc)
    metrics['ratio_median_genexcells'] = ratio_median_genesXcells(adata_sp,adata_sc)
    # KNN mixing
    metrics['knn_mixing'] = knn_mixing(adata_sp,adata_sc)

    
    
=======
    
    #Format Sequencing data
    _seq_data = seq_data.copy()
    sc.pp.normalize_total(_seq_data)
    sc.pp.log1p(_seq_data)


    #Generate metrics
    metrics = {}
    metrics['coex_all_rawsc_normst'] = coexpression_similarity(spatial_data, _seq_data)
    metrics['coex_thresh_rawsc_normst'] = coexpression_similarity(spatial_data, _seq_data, thresh=0.5)

    metrics['coex_all_normsc_rawst'] = coexpression_similarity(spatial_data, _seq_data, raw=True)
    metrics['coex_thresh_normsc_rawst'] = coexpression_similarity(spatial_data, _seq_data, thresh=0.5, raw=True)

    ct =  coexpression_similarity_celltype(spatial_data, _seq_data, thresh=0.5)
    if len(ct > 0):
        metrics['coex_bytype_thresh'] = np.nanmean(ct['mean_diff'])
        idx = ~np.isnan(ct['mean_diff'])
        metrics['coex_bytype_weighted_thresh'] = np.average(ct['mean_diff'][idx], weights = ct['pct'][idx])

    metrics['pct_spots_unassigned'] = spatial_data.uns['pct_noise']
    metrics['n_cells'] = spatial_data.n_obs
    metrics['mean_cts_per_cell'] = np.mean(spatial_data.obs['n_counts'])
    metrics['mean_genes_per_cell'] = np.mean(spatial_data.obs['n_unique_genes'])
    metrics['mean_cts_per_gene'] = np.mean(spatial_data.var['n_counts'])
    metrics['mean_cells_per_gene'] = np.mean(spatial_data.var['n_unique_cells'])
    metrics['pct_cells_no_type'] = spatial_data.obs['celltype'].value_counts()['None'] / spatial_data.n_obs
>>>>>>> 77075cec
    
    return pd.DataFrame.from_dict(metrics, orient='index')

<|MERGE_RESOLUTION|>--- conflicted
+++ resolved
@@ -1,86 +1,55 @@
-from anndata import AnnData
-import numpy as np
-import pandas as pd
-import scanpy as sc
-from ._coexpression_similarity import *
-from .metric2 import calc_metric2
-from ._celltype_proportions import *
-from ._efficiency import *
-from ._expression_similarity_between_celltypes import *
-from ._negative_marker_purity import *
-from ._cell_statistics import *
-from ._coembedding import knn_mixing
-
-
-
-def all_metrics(
-    adata_sp: AnnData,
-    adata_sc: AnnData
-) -> pd.DataFrame:
-<<<<<<< HEAD
-
-    #Generate metrics
-    metrics = {}
-    #Celltype proportion
-    metrics['mean_ct_prop_dev'] = mean_proportion_deviation(adata_sp,adata_sc)
-    metrics['prop_noncommon_labels_sc'] = proportion_cells_non_common_celltype_sc(adata_sp,adata_sc)
-    metrics['prop_noncommon_labels_sp'] = proportion_cells_non_common_celltype_sp(adata_sp,adata_sc)
-    # Gene efficiency metrics   
-    metrics['gene_eff_dev'] = efficiency_deviation(adata_sp,adata_sc)
-    metrics['gene_eff_mean'] = efficiency_mean(adata_sp,adata_sc)
-    # Expression similarity metrics
-    metrics['mean_sim_across_clust'] = mean_similarity_gene_expression_across_clusters(adata_sp,adata_sc)
-    metrics['prc95_sim_across_clust'] = percentile95_similarity_gene_expression_across_clusters(adata_sp,adata_sc)
-    # Coexpression similarity
-    metrics['coexpression_similarity'] = coexpression_similarity(adata_sp, adata_sc)
-    metrics['coexpression_similarity_celltype'] = coexpression_similarity(
-        adata_sp,
-        adata_sc,
-        by_celltype = True)
-    metrics['gene_set_coexpression'] = gene_set_coexpression(adata_sp, adata_sc)
-    # Negative marker purity
-    metrics['neg_marker_purity'] = negative_marker_purity(adata_sp,adata_sc)
-    # Cell statistics
-    metrics['ratio_median_readsxcell'] = ratio_median_readsXcells(adata_sp,adata_sc)
-    metrics['ratio_mean_readsxcell'] = ratio_mean_readsXcells(adata_sp,adata_sc)
-    metrics['ratio_n_cells'] = ratio_number_of_cells(adata_sp,adata_sc)
-    metrics['ratio_mean_genexcells'] = ratio_mean_genesXcells(adata_sp,adata_sc)
-    metrics['ratio_median_genexcells'] = ratio_median_genesXcells(adata_sp,adata_sc)
-    # KNN mixing
-    metrics['knn_mixing'] = knn_mixing(adata_sp,adata_sc)
-
-    
-    
-=======
-    
-    #Format Sequencing data
-    _seq_data = seq_data.copy()
-    sc.pp.normalize_total(_seq_data)
-    sc.pp.log1p(_seq_data)
-
-
-    #Generate metrics
-    metrics = {}
-    metrics['coex_all_rawsc_normst'] = coexpression_similarity(spatial_data, _seq_data)
-    metrics['coex_thresh_rawsc_normst'] = coexpression_similarity(spatial_data, _seq_data, thresh=0.5)
-
-    metrics['coex_all_normsc_rawst'] = coexpression_similarity(spatial_data, _seq_data, raw=True)
-    metrics['coex_thresh_normsc_rawst'] = coexpression_similarity(spatial_data, _seq_data, thresh=0.5, raw=True)
-
-    ct =  coexpression_similarity_celltype(spatial_data, _seq_data, thresh=0.5)
-    if len(ct > 0):
-        metrics['coex_bytype_thresh'] = np.nanmean(ct['mean_diff'])
-        idx = ~np.isnan(ct['mean_diff'])
-        metrics['coex_bytype_weighted_thresh'] = np.average(ct['mean_diff'][idx], weights = ct['pct'][idx])
-
-    metrics['pct_spots_unassigned'] = spatial_data.uns['pct_noise']
-    metrics['n_cells'] = spatial_data.n_obs
-    metrics['mean_cts_per_cell'] = np.mean(spatial_data.obs['n_counts'])
-    metrics['mean_genes_per_cell'] = np.mean(spatial_data.obs['n_unique_genes'])
-    metrics['mean_cts_per_gene'] = np.mean(spatial_data.var['n_counts'])
-    metrics['mean_cells_per_gene'] = np.mean(spatial_data.var['n_unique_cells'])
-    metrics['pct_cells_no_type'] = spatial_data.obs['celltype'].value_counts()['None'] / spatial_data.n_obs
->>>>>>> 77075cec
-    
-    return pd.DataFrame.from_dict(metrics, orient='index')
-
+from anndata import AnnData
+import numpy as np
+import pandas as pd
+import scanpy as sc
+from ._coexpression_similarity import *
+from .metric2 import calc_metric2
+from ._celltype_proportions import *
+from ._efficiency import *
+from ._expression_similarity_between_celltypes import *
+from ._negative_marker_purity import *
+from ._cell_statistics import *
+from ._coembedding import knn_mixing
+
+
+
+def all_metrics(
+    adata_sp: AnnData,
+    adata_sc: AnnData
+) -> pd.DataFrame:
+
+    #Generate metrics
+    metrics = {}
+    #Celltype proportion
+    metrics['mean_ct_prop_dev'] = mean_proportion_deviation(adata_sp,adata_sc)
+    metrics['prop_noncommon_labels_sc'] = proportion_cells_non_common_celltype_sc(adata_sp,adata_sc)
+    metrics['prop_noncommon_labels_sp'] = proportion_cells_non_common_celltype_sp(adata_sp,adata_sc)
+    # Gene efficiency metrics   
+    metrics['gene_eff_dev'] = efficiency_deviation(adata_sp,adata_sc)
+    metrics['gene_eff_mean'] = efficiency_mean(adata_sp,adata_sc)
+    # Expression similarity metrics
+    metrics['mean_sim_across_clust'] = mean_similarity_gene_expression_across_clusters(adata_sp,adata_sc)
+    metrics['prc95_sim_across_clust'] = percentile95_similarity_gene_expression_across_clusters(adata_sp,adata_sc)
+    # Coexpression similarity
+    metrics['coexpression_similarity'] = coexpression_similarity(adata_sp, adata_sc)
+    metrics['coexpression_similarity_celltype'] = coexpression_similarity(
+        adata_sp,
+        adata_sc,
+        by_celltype = True)
+    metrics['gene_set_coexpression'] = gene_set_coexpression(adata_sp, adata_sc)
+    # Negative marker purity
+    metrics['neg_marker_purity'] = negative_marker_purity(adata_sp,adata_sc)
+    # Cell statistics
+    metrics['ratio_median_readsxcell'] = ratio_median_readsXcells(adata_sp,adata_sc)
+    metrics['ratio_mean_readsxcell'] = ratio_mean_readsXcells(adata_sp,adata_sc)
+    metrics['ratio_n_cells'] = ratio_number_of_cells(adata_sp,adata_sc)
+    metrics['ratio_mean_genexcells'] = ratio_mean_genesXcells(adata_sp,adata_sc)
+    metrics['ratio_median_genexcells'] = ratio_median_genesXcells(adata_sp,adata_sc)
+    # KNN mixing
+    metrics['knn_mixing'] = knn_mixing(adata_sp,adata_sc)
+
+    
+    
+    
+    return pd.DataFrame.from_dict(metrics, orient='index')
+