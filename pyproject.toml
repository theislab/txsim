[build-system]
requires = [
    "setuptools",
    "wheel",
<<<<<<< HEAD
    "omnipath",
=======
    "squidpy",
    "alphashape",
    "descartes",
    "cellpose",
    "shapely",
    "scikit-image"
>>>>>>> 3e77d39f
]
build-backend = "setuptools.build_meta"
<|MERGE_RESOLUTION|>--- conflicted
+++ resolved
@@ -1,16 +1,13 @@
-[build-system]
-requires = [
-    "setuptools",
-    "wheel",
-<<<<<<< HEAD
-    "omnipath",
-=======
-    "squidpy",
-    "alphashape",
-    "descartes",
-    "cellpose",
-    "shapely",
-    "scikit-image"
->>>>>>> 3e77d39f
-]
-build-backend = "setuptools.build_meta"
+[build-system]
+requires = [
+    "setuptools",
+    "wheel",
+    "omnipath",
+    "squidpy",
+    "alphashape",
+    "descartes",
+    "cellpose",
+    "shapely",
+    "scikit-image",
+]
+build-backend = "setuptools.build_meta"