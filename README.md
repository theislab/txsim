--- conflicted
+++ resolved
@@ -1,6 +1,2 @@
-<<<<<<< HEAD
-Python package to measure the similaritiy between matched single cell and targeted spatial transcriptomics data
-=======
 # txsim
 Python package to measure the similaritiy between matched single cell and targeted spatial transcriptomics data
->>>>>>> cc6729ef
